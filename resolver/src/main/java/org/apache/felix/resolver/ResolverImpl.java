/*
 * Licensed to the Apache Software Foundation (ASF) under one
 * or more contributor license agreements.  See the NOTICE file
 * distributed with this work for additional information
 * regarding copyright ownership.  The ASF licenses this file
 * to you under the Apache License, Version 2.0 (the
 * "License"); you may not use this file except in compliance
 * with the License.  You may obtain a copy of the License at
 *
 *   http://www.apache.org/licenses/LICENSE-2.0
 *
 * Unless required by applicable law or agreed to in writing,
 * software distributed under the License is distributed on an
 * "AS IS" BASIS, WITHOUT WARRANTIES OR CONDITIONS OF ANY
 * KIND, either express or implied.  See the License for the
 * specific language governing permissions and limitations
 * under the License.
 */
package org.apache.felix.resolver;

import java.util.ArrayList;
import java.util.Collection;
import java.util.Collections;
import java.util.HashMap;
import java.util.HashSet;
import java.util.Iterator;
import java.util.LinkedHashMap;
import java.util.LinkedHashSet;
import java.util.List;
import java.util.Map;
import java.util.Map.Entry;
import java.util.Set;

import org.osgi.framework.namespace.BundleNamespace;
import org.osgi.framework.namespace.ExecutionEnvironmentNamespace;
import org.osgi.framework.namespace.HostNamespace;
import org.osgi.framework.namespace.IdentityNamespace;
import org.osgi.framework.namespace.PackageNamespace;
import org.osgi.resource.Capability;
import org.osgi.resource.Namespace;
import org.osgi.resource.Requirement;
import org.osgi.resource.Resource;
import org.osgi.resource.Wire;
import org.osgi.resource.Wiring;
import org.osgi.service.resolver.HostedCapability;
import org.osgi.service.resolver.ResolutionException;
import org.osgi.service.resolver.ResolveContext;
import org.osgi.service.resolver.Resolver;

public class ResolverImpl implements Resolver
{
    private final Logger m_logger;

    // Note this class is not thread safe.
    // Only use in the context of a single thread.
    class ResolveSession
    {
        // Holds the resolve context for this session
        private final ResolveContext m_resolveContext;
        // Holds candidate permutations based on permutating "uses" chains.
        // These permutations are given higher priority.
        private final List<Candidates> m_usesPermutations = new ArrayList<Candidates>();
        // Holds candidate permutations based on permutating requirement candidates.
        // These permutations represent backtracking on previous decisions.
        private final List<Candidates> m_importPermutations = new ArrayList<Candidates>();
        // Holds candidate permutations based on removing candidates that satisfy
        // multiple cardinality requirements.
        // This permutation represents a permutation that is consistent because we have
        // removed the offending capabilities
        private Candidates m_multipleCardCandidates = null;

        private final Map<Capability, Set<Capability>> m_packageSourcesCache = new HashMap<Capability, Set<Capability>>(256);

        private final Map<String, List<String>> m_usesCache = new HashMap<String, List<String>>();

        ResolveSession(ResolveContext resolveContext)
        {
            m_resolveContext = resolveContext;
        }

        List<Candidates> getUsesPermutations()
        {
            return m_usesPermutations;
        }

        List<Candidates> getImportPermutations()
        {
            return m_importPermutations;
        }

        Candidates getMultipleCardCandidates()
        {
            return m_multipleCardCandidates;
        }

        void setMultipleCardCandidates(Candidates multipleCardCandidates)
        {
            m_multipleCardCandidates = multipleCardCandidates;
        }

        Map<Capability, Set<Capability>> getPackageSourcesCache()
        {
            return m_packageSourcesCache;
        }

        ResolveContext getContext()
        {
            return m_resolveContext;
        }

        public Map<String, List<String>> getUsesCache() {
            return m_usesCache;
        }
    }

    public ResolverImpl(Logger logger)
    {
        m_logger = logger;
    }

    public int nbIgnored = 0;
    public int nbPermuts = 0;
    public long maxMem = 0;

    public Map<Resource, List<Wire>> resolve(ResolveContext rc) throws ResolutionException
    {
        ResolveSession session = new ResolveSession(rc);
        Map<Resource, List<Wire>> wireMap =
            new HashMap<Resource, List<Wire>>();
        Map<Resource, Packages> resourcePkgMap =
            new HashMap<Resource, Packages>();

        // Make copies of arguments in case we want to modify them.
        Collection<Resource> mandatoryResources = new ArrayList<Resource>(rc.getMandatoryResources());
        Collection<Resource> optionalResources = new ArrayList<Resource>(rc.getOptionalResources());
        // keeps track of valid on demand fragments that we have seen.
        // a null value or TRUE indicate it is valid
        Map<Resource, Boolean> validOnDemandResources = new HashMap<Resource, Boolean>(0);

        boolean retry;
        do
        {
            retry = false;
            try
            {
                // Create object to hold all candidates.
                Candidates allCandidates = new Candidates(validOnDemandResources);

                // Populate mandatory resources; since these are mandatory
                // resources, failure throws a resolve exception.
                for (Iterator<Resource> it = mandatoryResources.iterator();
                    it.hasNext();)
                {
                    Resource resource = it.next();
                    if (Util.isFragment(resource) || (rc.getWirings().get(resource) == null))
                    {
                        allCandidates.populate(rc, resource, Candidates.MANDATORY);
                    }
                    else
                    {
                        it.remove();
                    }
                }

                // Populate optional resources; since these are optional
                // resources, failure does not throw a resolve exception.
                for (Resource resource : optionalResources)
                {
                    boolean isFragment = Util.isFragment(resource);
                    if (isFragment || (rc.getWirings().get(resource) == null))
                    {
                        allCandidates.populate(rc, resource, Candidates.OPTIONAL);
                    }
                }

                // Merge any fragments into hosts.
                allCandidates.prepare(rc);

                // Create a combined list of populated resources; for
                // optional resources. We do not need to consider ondemand
                // fragments, since they will only be pulled in if their
                // host is already present.
                Set<Resource> allResources =
                    new LinkedHashSet<Resource>(mandatoryResources);
                for (Resource resource : optionalResources)
                {
                    if (allCandidates.isPopulated(resource))
                    {
                        allResources.add(resource);
                    }
                }

                List<Candidates> usesPermutations = session.getUsesPermutations();
                List<Candidates> importPermutations = session.getImportPermutations();

                // Record the initial candidate permutation.
                usesPermutations.add(allCandidates);

                ResolutionException rethrow = null;

                // If a populated resource is a fragment, then its host
                // must ultimately be verified, so store its host requirement
                // to use for package space calculation.
                Map<Resource, List<Requirement>> hostReqs =
                    new HashMap<Resource, List<Requirement>>();
                for (Resource resource : allResources)
                {
                    if (Util.isFragment(resource))
                    {
                        hostReqs.put(
                            resource,
                            resource.getRequirements(HostNamespace.HOST_NAMESPACE));
                    }
                }

                Set<Object> donePaths = new HashSet<Object>();
                Map<Resource, ResolutionException> faultyResources = null;
                do
                {
                    allCandidates = (usesPermutations.size() > 0)
                            ? usesPermutations.remove(0)
                            : (importPermutations.size() > 0
                                    ? importPermutations.remove(0)
                                    : null);
                    if (allCandidates == null)
                    {
                        break;
                    }
                    if (!donePaths.add(allCandidates.getPath()))
                    {
<<<<<<< HEAD
                        continue;
                    }
=======
                        nbIgnored++;
                        continue;
                    }
                    nbPermuts++;
                    maxMem = Math.max(maxMem, Runtime.getRuntime().totalMemory() - Runtime.getRuntime().freeMemory());
>>>>>>> 3c3a5a4e

                    rethrow = null;

                    resourcePkgMap.clear();
                    session.getPackageSourcesCache().clear();
                    // Null out each time a new permutation is attempted.
                    // We only use this to store a valid permutation which is a
                    // delta of the current permutation.
                    session.setMultipleCardCandidates(null);

//allCandidates.dump();

                    Map<Resource, ResolutionException> currentFaultyResources = null;
                    try
                    {
                        allCandidates.checkSubstitutes(importPermutations);
                    }
                    catch (ResolutionException e)
                    {
                        rethrow = e;
                        continue;
                    }

                    // Reuse a resultCache map for checking package consistency
                    // for all resources.
                    Map<Resource, Object> resultCache =
                        new HashMap<Resource, Object>(allResources.size());
                    // Check the package space consistency for all 'root' resources.
                    for (Resource resource : allResources)
                    {
                        Resource target = resource;

                        // If we are resolving a fragment, then get its
                        // host candidate and verify it instead.
                        List<Requirement> hostReq = hostReqs.get(resource);
                        if (hostReq != null)
                        {
                            target = allCandidates.getFirstCandidate(hostReq.get(0)).getResource();
                        }

                        calculatePackageSpaces(
                            session, allCandidates.getWrappedHost(target), allCandidates,
                            resourcePkgMap, new HashMap<Capability, Set<Resource>>(256),
                            new HashSet<Resource>(64));
//System.out.println("+++ PACKAGE SPACES START +++");
//dumpResourcePkgMap(resourcePkgMap);
//System.out.println("+++ PACKAGE SPACES END +++");

                        try
                        {
                            checkPackageSpaceConsistency(
                                session, allCandidates.getWrappedHost(target),
                                allCandidates, resourcePkgMap, resultCache);
                        }
                        catch (ResolutionException ex)
                        {
                            rethrow = ex;
                            if (currentFaultyResources == null)
                            {
                                currentFaultyResources = new HashMap<Resource, ResolutionException>();
                            }
                            Resource faultyResource = resource;
                            // check that the faulty requirement is not from a fragment
                            for (Requirement faultyReq : ex.getUnresolvedRequirements())
                            {
                                if (faultyReq instanceof WrappedRequirement)
                                {
                                    faultyResource =
                                        ((WrappedRequirement) faultyReq)
                                        .getDeclaredRequirement().getResource();
                                    break;
                                }
                            }
                            currentFaultyResources.put(faultyResource, ex);
                        }
                    }
                    if (currentFaultyResources != null)
                    {
                        if (faultyResources == null)
                        {
                            faultyResources = currentFaultyResources;
                        }
                        else if (faultyResources.size() > currentFaultyResources.size())
                        {
                            // save the optimal faultyResources which has less
                            faultyResources = currentFaultyResources;
                        }
                    }
                }
                while (rethrow != null);

                // If there is a resolve exception, then determine if an
                // optionally resolved resource is to blame (typically a fragment).
                // If so, then remove the optionally resolved resolved and try
                // again; otherwise, rethrow the resolve exception.
                if (rethrow != null)
                {
                    if (faultyResources != null)
                    {
                        Set<Resource> resourceKeys = faultyResources.keySet();
                        retry = (optionalResources.removeAll(resourceKeys));
                        for (Resource faultyResource : resourceKeys)
                        {
                            Boolean valid = validOnDemandResources.get(faultyResource);
                            if (valid != null && valid)
                            {
                                // This was an ondemand resource.
                                // Invalidate it and try again.
                                validOnDemandResources.put(faultyResource, Boolean.FALSE);
                                retry = true;
                            }
                        }
                        // log all the resolution exceptions for the uses constraint violations
                        for (Map.Entry<Resource, ResolutionException> usesError : faultyResources.entrySet())
                        {
                            m_logger.logUsesConstraintViolation(usesError.getKey(), usesError.getValue());
                        }
                    }
                    if (!retry)
                    {
                        throw rethrow;
                    }
                }
                // If there is no exception to rethrow, then this was a clean
                // resolve, so populate the wire map.
                else
                {
                    if (session.getMultipleCardCandidates() != null)
                    {
                        // Candidates for multiple cardinality requirements were
                        // removed in order to provide a consistent class space.
                        // Use the consistent permutation
                        allCandidates = session.getMultipleCardCandidates();
                    }
                    for (Resource resource : allResources)
                    {
                        Resource target = resource;

                        // If we are resolving a fragment, then we
                        // actually want to populate its host's wires.
                        List<Requirement> hostReq = hostReqs.get(resource);
                        if (hostReq != null)
                        {
                            target = allCandidates.getFirstCandidate(hostReq.get(0)).getResource();
                        }

                        if (allCandidates.isPopulated(target))
                        {
                            wireMap =
                                populateWireMap(
                                    rc, allCandidates.getWrappedHost(target),
                                    resourcePkgMap, wireMap, allCandidates);
                        }
                    }
                }
            }
            finally
            {
                // Always clear the state.
                session.getUsesPermutations().clear();
                session.getImportPermutations().clear();
                session.setMultipleCardCandidates(null);
                // TODO this was not cleared out before; but it seems it should be
                session.getPackageSourcesCache().clear();
            }
        }
        while (retry);

        return wireMap;
    }

    /**
     * Resolves a dynamic requirement for the specified host resource using the
     * specified {@link ResolveContext}. The dynamic requirement may contain
     * wild cards in its filter for the package name. The matching candidates
     * are used to resolve the requirement and the resolve context is not asked
     * to find providers for the dynamic requirement. The host resource is
     * expected to not be a fragment, to already be resolved and have an
     * existing wiring provided by the resolve context.
     * <p>
     * This operation may resolve additional resources in order to resolve the
     * dynamic requirement. The returned map will contain entries for each
     * resource that got resolved in addition to the specified host resource.
     * The wire list for the host resource will only contain a single wire which
     * is for the dynamic requirement.
     *
     * @param rc the resolve context
     * @param host the hosting resource
     * @param dynamicReq the dynamic requirement
     * @param matches a list of matching capabilities
     * @return The new resources and wires required to satisfy the specified
     * dynamic requirement. The returned map is the property of the caller and
     * can be modified by the caller.
     * @throws ResolutionException
     */
    public Map<Resource, List<Wire>> resolve(
        ResolveContext rc, Resource host, Requirement dynamicReq,
        List<Capability> matches)
        throws ResolutionException
    {
        ResolveSession session = new ResolveSession(rc);
        Map<Resource, List<Wire>> wireMap = new HashMap<Resource, List<Wire>>();

        // We can only create a dynamic import if the following
        // conditions are met:
        // 1. The specified resource is resolved.
        // 2. The package in question is not already imported.
        // 3. The package in question is not accessible via require-bundle.
        // 4. The package in question is not exported by the resource.
        // 5. The package in question matches a dynamic import of the resource.
        if (!matches.isEmpty() && rc.getWirings().containsKey(host))
        {
            // Make sure all matching candidates are packages.
            for (Capability cap : matches)
            {
                if (!cap.getNamespace().equals(PackageNamespace.PACKAGE_NAMESPACE))
                {
                    throw new IllegalArgumentException(
                        "Matching candidate does not provide a package name.");
                }
            }

            Map<Resource, Packages> resourcePkgMap = new HashMap<Resource, Packages>();
            Map<Resource, Boolean> onDemandResources = new HashMap<Resource, Boolean>();

            boolean retry;
            do
            {
                retry = false;

                try
                {
                    // Create all candidates pre-populated with the single candidate set
                    // for the resolving dynamic import of the host.
                    Candidates allCandidates = new Candidates(onDemandResources);
                    allCandidates.populateDynamic(rc, host, dynamicReq, matches);
                    // Merge any fragments into hosts.
                    allCandidates.prepare(rc);

                    List<Candidates> usesPermutations = session.getUsesPermutations();
                    List<Candidates> importPermutations = session.getImportPermutations();

                    // Record the initial candidate permutation.
                    usesPermutations.add(allCandidates);

                    ResolutionException rethrow;

                    do
                    {
                        rethrow = null;

                        resourcePkgMap.clear();
                        session.getPackageSourcesCache().clear();

                        allCandidates = (usesPermutations.size() > 0)
                            ? usesPermutations.remove(0)
                            : importPermutations.remove(0);
//allCandidates.dump();

                        try
                        {
                            allCandidates.checkSubstitutes(importPermutations);
                        }
                        catch (ResolutionException e)
                        {
                            rethrow = e;
                            continue;
                        }
                        // For a dynamic import, the instigating resource
                        // will never be a fragment since fragments never
                        // execute code, so we don't need to check for
                        // this case like we do for a normal resolve.

                        calculatePackageSpaces(session,
                            allCandidates.getWrappedHost(host), allCandidates,
                            resourcePkgMap, new HashMap<Capability, Set<Resource>>(256),
                            new HashSet<Resource>(64));
//System.out.println("+++ PACKAGE SPACES START +++");
//dumpResourcePkgMap(resourcePkgMap);
//System.out.println("+++ PACKAGE SPACES END +++");

                        try
                        {
                            checkDynamicPackageSpaceConsistency(session,
                                allCandidates.getWrappedHost(host),
                                allCandidates, resourcePkgMap, new HashMap<Resource, Object>(64));
                        }
                        catch (ResolutionException ex)
                        {
                            rethrow = ex;
                        }
                    }
                    while ((rethrow != null)
                        && ((usesPermutations.size() > 0) || (importPermutations.size() > 0)));

                    // If there is a resolve exception, then determine if an
                    // optionally resolved resource is to blame (typically a fragment).
                    // If so, then remove the optionally resolved resource and try
                    // again; otherwise, rethrow the resolve exception.
                    if (rethrow != null)
                    {
                        Collection<Requirement> exReqs = rethrow.getUnresolvedRequirements();
                        Requirement faultyReq = ((exReqs == null) || (exReqs.isEmpty()))
                            ? null : exReqs.iterator().next();
                        Resource faultyResource = (faultyReq == null)
                            ? null : getDeclaredResource(faultyReq.getResource());
                        // If the faulty requirement is wrapped, then it may
                        // be from a fragment, so consider the fragment faulty
                        // instead of the host.
                        if (faultyReq instanceof WrappedRequirement)
                        {
                            faultyResource =
                                ((WrappedRequirement) faultyReq)
                                .getDeclaredRequirement().getResource();
                        }
                        Boolean valid = onDemandResources.get(faultyResource);
                        if (valid != null && valid)
                        {
                            onDemandResources.put(faultyResource, Boolean.FALSE);
                            retry = true;
                        }
                        else
                        {
                            throw rethrow;
                        }
                    }
                    // If there is no exception to rethrow, then this was a clean
                    // resolve, so populate the wire map.
                    else
                    {
                        if (session.getMultipleCardCandidates() != null)
                        {
                            // TODO this was not done before; but I think it should be;
                            // Candidates for multiple cardinality requirements were
                            // removed in order to provide a consistent class space.
                            // Use the consistent permutation
                            allCandidates = session.getMultipleCardCandidates();
                        }
                        wireMap = populateDynamicWireMap(rc,
                            host, dynamicReq, resourcePkgMap, wireMap, allCandidates);
                    }
                }
                finally
                {
                    // Always clear the state.
                    session.getUsesPermutations().clear();
                    session.getImportPermutations().clear();
                    // TODO these were not cleared out before; but it seems they should be
                    session.setMultipleCardCandidates(null);
                    session.getPackageSourcesCache().clear();
                }
            }
            while (retry);
        }

        return wireMap;
    }

    private void calculatePackageSpaces(
        ResolveSession session,
        Resource resource,
        Candidates allCandidates,
        Map<Resource, Packages> resourcePkgMap,
        Map<Capability, Set<Resource>> usesCycleMap,
        Set<Resource> cycle)
    {
        if (cycle.contains(resource))
        {
            return;
        }
        cycle.add(resource);

        // Make sure package space hasn't already been calculated.
        Packages resourcePkgs = resourcePkgMap.get(resource);
        if (resourcePkgs != null)
        {
            if (resourcePkgs.m_isCalculated)
            {
                return;
            }
            else
            {
                resourcePkgs.m_isCalculated = true;
            }
        }

        // Create parallel lists for requirement and proposed candidate
        // capability or actual capability if resource is resolved or not.
        // We use parallel lists so we can calculate the packages spaces for
        // resolved and unresolved resources in an identical fashion.
        List<Requirement> reqs = new ArrayList<Requirement>();
        List<Capability> caps = new ArrayList<Capability>();
        boolean isDynamicImporting = false;
        Wiring wiring = session.getContext().getWirings().get(resource);
        if (wiring != null)
        {
            // Use wires to get actual requirements and satisfying capabilities.
            for (Wire wire : wiring.getRequiredResourceWires(null))
            {
                // Wrap the requirement as a hosted requirement if it comes
                // from a fragment, since we will need to know the host. We
                // also need to wrap if the requirement is a dynamic import,
                // since that requirement will be shared with any other
                // matching dynamic imports.
                Requirement r = wire.getRequirement();
                if (!r.getResource().equals(wire.getRequirer())
                    || ((r.getDirectives()
                    .get(PackageNamespace.REQUIREMENT_RESOLUTION_DIRECTIVE) != null)
                    && r.getDirectives()
                    .get(PackageNamespace.REQUIREMENT_RESOLUTION_DIRECTIVE)
                    .equals(PackageNamespace.RESOLUTION_DYNAMIC)))
                {
                    r = new WrappedRequirement(wire.getRequirer(), r);
                }
                // Wrap the capability as a hosted capability if it comes
                // from a fragment, since we will need to know the host.
                Capability c = wire.getCapability();
                if (!c.getResource().equals(wire.getProvider()))
                {
                    c = new WrappedCapability(wire.getProvider(), c);
                }
                reqs.add(r);
                caps.add(c);
            }

            // Since the resource is resolved, it could be dynamically importing,
            // so check to see if there are candidates for any of its dynamic
            // imports.
            //
            // NOTE: If the resource is dynamically importing, the fact that
            // the dynamic import is added here last to the parallel reqs/caps
            // list is used later when checking to see if the package being
            // dynamically imported shadows an existing provider.
            for (Requirement req
                : Util.getDynamicRequirements(wiring.getResourceRequirements(null)))
            {
                // Get the candidates for the current requirement.
                List<Capability> candCaps = allCandidates.getCandidates(req);
                // Optional requirements may not have any candidates.
                if (candCaps == null)
                {
                    continue;
                }
                // Grab first (i.e., highest priority) candidate.
                Capability cap = candCaps.get(0);
                reqs.add(req);
                caps.add(cap);
                isDynamicImporting = true;
                // Can only dynamically import one at a time, so break
                // out of the loop after the first.
                break;
            }
        }
        else
        {
            for (Requirement req : resource.getRequirements(null))
            {
                if (!Util.isDynamic(req))
                {
                    // Get the candidates for the current requirement.
                    List<Capability> candCaps = allCandidates.getCandidates(req);
                    // Optional requirements may not have any candidates.
                    if (candCaps == null)
                    {
                        continue;
                    }

                    // For multiple cardinality requirements, we need to grab
                    // all candidates.
                    if (Util.isMultiple(req))
                    {
                        // Use the same requirement, but list each capability separately
                        for (Capability cap : candCaps)
                        {
                            reqs.add(req);
                            caps.add(cap);
                        }
                    }
                    // Grab first (i.e., highest priority) candidate
                    else
                    {
                        Capability cap = candCaps.get(0);
                        reqs.add(req);
                        caps.add(cap);
                    }
                }
            }
        }

        // First, add all exported packages to the target resource's package space.
        calculateExportedPackages(session.getContext(), resource, allCandidates, resourcePkgMap);
        resourcePkgs = resourcePkgMap.get(resource);

        // Second, add all imported packages to the target resource's package space.
        for (int i = 0; i < reqs.size(); i++)
        {
            Requirement req = reqs.get(i);
            Capability cap = caps.get(i);
            calculateExportedPackages(
                session.getContext(), cap.getResource(), allCandidates, resourcePkgMap);

            // If this resource is dynamically importing, then the last requirement
            // is the dynamic import being resolved, since it is added last to the
            // parallel lists above. For the dynamically imported package, make
            // sure that the resource doesn't already have a provider for that
            // package, which would be illegal and shouldn't be allowed.
            if (isDynamicImporting && ((i + 1) == reqs.size()))
            {
                String pkgName = (String) cap.getAttributes().get(PackageNamespace.PACKAGE_NAMESPACE);
                if (resourcePkgs.m_exportedPkgs.containsKey(pkgName)
                    || resourcePkgs.m_importedPkgs.containsKey(pkgName)
                    || resourcePkgs.m_requiredPkgs.containsKey(pkgName))
                {
                    throw new IllegalArgumentException(
                        "Resource "
                        + resource
                        + " cannot dynamically import package '"
                        + pkgName
                        + "' since it already has access to it.");
                }
            }

            mergeCandidatePackages(
                session.getContext(), resource, req, cap, resourcePkgMap, allCandidates,
                new HashMap<Resource, Set<Capability>>(), new HashMap<Resource, Set<Resource>>());
        }

        // Third, have all candidates to calculate their package spaces.
        for (Capability cap : caps)
        {
            calculatePackageSpaces(
                session, cap.getResource(), allCandidates, resourcePkgMap,
                usesCycleMap, cycle);
        }

        // Fourth, if the target resource is unresolved or is dynamically importing,
        // then add all the uses constraints implied by its imported and required
        // packages to its package space.
        // NOTE: We do not need to do this for resolved resources because their
        // package space is consistent by definition and these uses constraints
        // are only needed to verify the consistency of a resolving resource. The
        // only exception is if a resolved resource is dynamically importing, then
        // we need to calculate its uses constraints again to make sure the new
        // import is consistent with the existing package space.
        if ((wiring == null) || isDynamicImporting)
        {
            // Merge uses constraints from required capabilities.
            for (int i = 0; i < reqs.size(); i++)
            {
                Requirement req = reqs.get(i);
                Capability cap = caps.get(i);
                // Ignore bundle/package requirements, since they are
                // considered below.
                if (!req.getNamespace().equals(BundleNamespace.BUNDLE_NAMESPACE)
                    && !req.getNamespace().equals(PackageNamespace.PACKAGE_NAMESPACE))
                {
                    List<Requirement> blameReqs = new ArrayList<Requirement>();
                    blameReqs.add(req);

                    mergeUses(
                        session,
                        resource,
                        resourcePkgs,
                        cap,
                        blameReqs,
                        cap,
                        resourcePkgMap,
                        allCandidates,
                        usesCycleMap);
                }
            }
            // Merge uses constraints from imported packages.
            for (Entry<String, List<Blame>> entry : resourcePkgs.m_importedPkgs.entrySet())
            {
                for (Blame blame : entry.getValue())
                {
                    // Ignore resources that import from themselves.
                    if (!blame.m_cap.getResource().equals(resource))
                    {
                        List<Requirement> blameReqs = new ArrayList<Requirement>();
                        blameReqs.add(blame.m_reqs.get(0));

                        mergeUses(
                            session,
                            resource,
                            resourcePkgs,
                            blame.m_cap,
                            blameReqs,
                            null,
                            resourcePkgMap,
                            allCandidates,
                            usesCycleMap);
                    }
                }
            }
            // Merge uses constraints from required bundles.
            for (Entry<String, List<Blame>> entry : resourcePkgs.m_requiredPkgs.entrySet())
            {
                for (Blame blame : entry.getValue())
                {
                    List<Requirement> blameReqs = new ArrayList<Requirement>();
                    blameReqs.add(blame.m_reqs.get(0));

                    mergeUses(
                        session,
                        resource,
                        resourcePkgs,
                        blame.m_cap,
                        blameReqs,
                        null,
                        resourcePkgMap,
                        allCandidates,
                        usesCycleMap);
                }
            }
        }
    }

    private void mergeCandidatePackages(
        ResolveContext rc, Resource current, Requirement currentReq,
        Capability candCap, Map<Resource, Packages> resourcePkgMap,
        Candidates allCandidates, Map<Resource, Set<Capability>> cycles,
        HashMap<Resource, Set<Resource>> visitedRequiredBundlesMap)
    {
        Set<Capability> cycleCaps = cycles.get(current);
        if (cycleCaps == null)
        {
            cycleCaps = new HashSet<Capability>();
            cycles.put(current, cycleCaps);
        }
        if (!cycleCaps.add(candCap))
        {
            return;
        }

        if (candCap.getNamespace().equals(PackageNamespace.PACKAGE_NAMESPACE))
        {
            mergeCandidatePackage(
                current, false, currentReq, candCap, resourcePkgMap);
        }
        else if (candCap.getNamespace().equals(BundleNamespace.BUNDLE_NAMESPACE))
        {
// TODO: FELIX3 - THIS NEXT LINE IS A HACK. IMPROVE HOW/WHEN WE CALCULATE EXPORTS.
            calculateExportedPackages(
                rc, candCap.getResource(), allCandidates, resourcePkgMap);

            // Get the candidate's package space to determine which packages
            // will be visible to the current resource.
            Packages candPkgs = resourcePkgMap.get(candCap.getResource());

            Set<Resource> visitedRequiredBundles = visitedRequiredBundlesMap.get(current);
            if (visitedRequiredBundles == null)
            {
                visitedRequiredBundles = new HashSet<Resource>();
                visitedRequiredBundlesMap.put(current, visitedRequiredBundles);
            }
            if (visitedRequiredBundles.add(candCap.getResource()))
            {
                // We have to merge all exported packages from the candidate,
                // since the current resource requires it.
                for (Entry<String, Blame> entry : candPkgs.m_exportedPkgs.entrySet())
                {
                    mergeCandidatePackage(
                        current,
                        true,
                        currentReq,
                        entry.getValue().m_cap,
                        resourcePkgMap);
                }
            }

            // If the candidate requires any other bundles with reexport visibility,
            // then we also need to merge their packages too.
            Wiring candWiring = rc.getWirings().get(candCap.getResource());
            if (candWiring != null)
            {
                for (Wire w : candWiring.getRequiredResourceWires(null))
                {
                    if (w.getRequirement().getNamespace()
                        .equals(BundleNamespace.BUNDLE_NAMESPACE))
                    {
                        String value = w.getRequirement()
                            .getDirectives()
                            .get(BundleNamespace.REQUIREMENT_VISIBILITY_DIRECTIVE);
                        if ((value != null)
                            && value.equals(BundleNamespace.VISIBILITY_REEXPORT))
                        {
                            mergeCandidatePackages(
                                rc,
                                current,
                                currentReq,
                                w.getCapability(),
                                resourcePkgMap,
                                allCandidates,
                                cycles, visitedRequiredBundlesMap);
                        }
                    }
                }
            }
            else
            {
                for (Requirement req : candCap.getResource().getRequirements(null))
                {
                    if (req.getNamespace().equals(BundleNamespace.BUNDLE_NAMESPACE))
                    {
                        String value =
                            req.getDirectives()
                            .get(BundleNamespace.REQUIREMENT_VISIBILITY_DIRECTIVE);
                        if ((value != null)
                            && value.equals(BundleNamespace.VISIBILITY_REEXPORT))
                        {
                            Capability cap = allCandidates.getFirstCandidate(req);
                            if (cap != null) {
                                mergeCandidatePackages(
                                        rc,
                                        current,
                                        currentReq,
                                        cap,
                                        resourcePkgMap,
                                        allCandidates,
                                        cycles,
                                        visitedRequiredBundlesMap);
                            }
                        }
                    }
                }
            }
        }

        cycles.remove(current);
    }

    private void mergeCandidatePackage(
        Resource current, boolean requires,
        Requirement currentReq, Capability candCap,
        Map<Resource, Packages> resourcePkgMap)
    {
        if (candCap.getNamespace().equals(PackageNamespace.PACKAGE_NAMESPACE))
        {
            // Merge the candidate capability into the resource's package space
            // for imported or required packages, appropriately.

            String pkgName = (String) candCap.getAttributes().get(PackageNamespace.PACKAGE_NAMESPACE);

            List<Requirement> blameReqs = new ArrayList<Requirement>();
            blameReqs.add(currentReq);

            Packages currentPkgs = resourcePkgMap.get(current);

            Map<String, List<Blame>> packages = (requires)
                ? currentPkgs.m_requiredPkgs
                : currentPkgs.m_importedPkgs;
            List<Blame> blames = packages.get(pkgName);
            if (blames == null)
            {
                blames = new ArrayList<Blame>();
                packages.put(pkgName, blames);
            }
            blames.add(new Blame(candCap, blameReqs));

//dumpResourcePkgs(current, currentPkgs);
        }
    }

    private void mergeUses(
        ResolveSession session, Resource current, Packages currentPkgs,
        Capability mergeCap, List<Requirement> blameReqs, Capability matchingCap,
        Map<Resource, Packages> resourcePkgMap,
        Candidates allCandidates,
        Map<Capability, Set<Resource>> cycleMap)
    {
        // If there are no uses, then just return.
        // If the candidate resource is the same as the current resource,
        // then we don't need to verify and merge the uses constraints
        // since this will happen as we build up the package space.
        if (current.equals(mergeCap.getResource()))
        {
            return;
        }

        // Check for cycles.
        Set<Resource> set = cycleMap.get(mergeCap);
        if (set == null)
        {
            set = new HashSet<Resource>();
            cycleMap.put(mergeCap, set);
        }
        if (!set.add(current))
        {
            return;
        }

        for (Capability candSourceCap : getPackageSources(session, mergeCap, resourcePkgMap))
        {
            List<String> uses;
// TODO: RFC-112 - Need impl-specific type
//            if (candSourceCap instanceof FelixCapability)
//            {
//                uses = ((FelixCapability) candSourceCap).getUses();
//            }
//            else
            {
                String s = candSourceCap.getDirectives().get(Namespace.CAPABILITY_USES_DIRECTIVE);
                if (s != null)
                {
                    // Parse these uses directive.
                    uses = session.getUsesCache().get(s);
                    if (uses == null)
                    {
                        uses = parseUses(s);
                        session.getUsesCache().put(s, uses);
                    }
                }
                else
                {
                    uses = Collections.emptyList();
                }
            }
            for (String usedPkgName : uses)
            {
                Packages candSourcePkgs = resourcePkgMap.get(candSourceCap.getResource());
                List<Blame> candSourceBlames;
                // Check to see if the used package is exported.
                Blame candExportedBlame = candSourcePkgs.m_exportedPkgs.get(usedPkgName);
                if (candExportedBlame != null)
                {
                    candSourceBlames = new ArrayList<Blame>(1);
                    candSourceBlames.add(candExportedBlame);
                }
                else
                {
                    // If the used package is not exported, check to see if it
                    // is required.
                    candSourceBlames = candSourcePkgs.m_requiredPkgs.get(usedPkgName);
                    // Lastly, if the used package is not required, check to see if it
                    // is imported.
                    candSourceBlames = (candSourceBlames != null)
                        ? candSourceBlames : candSourcePkgs.m_importedPkgs.get(usedPkgName);
                }

                // If the used package cannot be found, then just ignore it
                // since it has no impact.
                if (candSourceBlames == null)
                {
                    continue;
                }

                Map<Capability, UsedBlames> usedPkgBlames = currentPkgs.m_usedPkgs.get(usedPkgName);
                if (usedPkgBlames == null)
                {
                    usedPkgBlames = new LinkedHashMap<Capability, UsedBlames>();
                    currentPkgs.m_usedPkgs.put(usedPkgName, usedPkgBlames);
                }
                for (Blame blame : candSourceBlames)
                {
                    if (blame.m_reqs != null)
                    {
                        List<Requirement> blameReqs2 = new ArrayList<Requirement>(blameReqs);
                        // Only add the last requirement in blame chain because
                        // that is the requirement wired to the blamed capability
                        blameReqs2.add(blame.m_reqs.get(blame.m_reqs.size() - 1));
                        addUsedBlame(usedPkgBlames, blame.m_cap, blameReqs2, matchingCap);
                        mergeUses(session, current, currentPkgs, blame.m_cap, blameReqs2, matchingCap,
                            resourcePkgMap, allCandidates, cycleMap);
                    }
                    else
                    {
                        addUsedBlame(usedPkgBlames, blame.m_cap, blameReqs, matchingCap);
                        mergeUses(session, current, currentPkgs, blame.m_cap, blameReqs, matchingCap,
                            resourcePkgMap, allCandidates, cycleMap);
                    }
                }
            }
        }
    }

    private static List<String> parseUses(String s) {
        int nb = 1;
        int l = s.length();
        for (int i = 0; i < l; i++) {
            if (s.charAt(i) == ',') {
                nb++;
            }
        }
        List<String> uses = new ArrayList<String>(nb);
        int start = 0;
        while (true) {
            while (start < l) {
                char c = s.charAt(start);
                if (c != ' ' && c != ',') {
                    break;
                }
                start++;
            }
            int end = start + 1;
            while (end < l) {
                char c = s.charAt(end);
                if (c == ' ' || c == ',') {
                    break;
                }
                end++;
            }
            if (start < l) {
                uses.add(s.substring(start, end));
                start = end + 1;
            } else {
                break;
            }
        }
        return uses;
    }

    private static void addUsedBlame(
        Map<Capability, UsedBlames> usedBlames, Capability usedCap,
        List<Requirement> blameReqs, Capability matchingCap)
    {
        // Create a new Blame based off the used capability and the
        // blame chain requirements.
        Blame newBlame = new Blame(usedCap, blameReqs);
        // Find UsedBlame that uses the same capablity as the new blame.
        UsedBlames addToBlame = usedBlames.get(usedCap);
        if (addToBlame == null)
        {
            // If none exist create a new UsedBlame for the capability.
            addToBlame = new UsedBlames(usedCap);
            usedBlames.put(usedCap, addToBlame);
        }
        // Add the new Blame and record the matching capability cause
        // in case the root requirement has multiple cardinality.
        addToBlame.addBlame(newBlame, matchingCap);
    }

    private void checkPackageSpaceConsistency(
        ResolveSession session,
        Resource resource,
        Candidates allCandidates,
        Map<Resource, Packages> resourcePkgMap,
        Map<Resource, Object> resultCache) throws ResolutionException
    {
        if (session.getContext().getWirings().containsKey(resource))
        {
            return;
        }
        checkDynamicPackageSpaceConsistency(
            session, resource, allCandidates, resourcePkgMap, resultCache);
    }

    private void checkDynamicPackageSpaceConsistency(
        ResolveSession session,
        Resource resource,
        Candidates allCandidates,
        Map<Resource, Packages> resourcePkgMap,
        Map<Resource, Object> resultCache) throws ResolutionException
    {
        if (resultCache.containsKey(resource))
        {
            return;
        }

        Packages pkgs = resourcePkgMap.get(resource);

        ResolutionException rethrow = null;
        Candidates permutation = null;
        Set<Requirement> mutated = null;

        List<Candidates> importPermutations = session.getImportPermutations();
        List<Candidates> usesPermutations = session.getUsesPermutations();

        // Check for conflicting imports from fragments.
        // TODO: Is this only needed for imports or are generic and bundle requirements also needed?
        //       I think this is only a special case for fragment imports because they can overlap
        //       host imports, which is not allowed in normal metadata.
        for (Entry<String, List<Blame>> entry : pkgs.m_importedPkgs.entrySet())
        {
            if (entry.getValue().size() > 1)
            {
                Blame sourceBlame = null;
                for (Blame blame : entry.getValue())
                {
                    if (sourceBlame == null)
                    {
                        sourceBlame = blame;
                    }
                    else if (!sourceBlame.m_cap.getResource().equals(blame.m_cap.getResource()))
                    {
                        // Try to permutate the conflicting requirement.
                        allCandidates.permutate(blame.m_reqs.get(0), importPermutations);
                        // Try to permutate the source requirement.
                        allCandidates.permutate(sourceBlame.m_reqs.get(0), importPermutations);
                        // Report conflict.
                        ResolutionException ex = new ResolutionException(
                            "Uses constraint violation. Unable to resolve resource "
                            + Util.getSymbolicName(resource)
                            + " [" + resource
                            + "] because it is exposed to package '"
                            + entry.getKey()
                            + "' from resources "
                            + Util.getSymbolicName(sourceBlame.m_cap.getResource())
                            + " [" + sourceBlame.m_cap.getResource()
                            + "] and "
                            + Util.getSymbolicName(blame.m_cap.getResource())
                            + " [" + blame.m_cap.getResource()
                            + "] via two dependency chains.\n\nChain 1:\n"
                            + toStringBlame(session.getContext(), allCandidates, sourceBlame)
                            + "\n\nChain 2:\n"
                            + toStringBlame(session.getContext(), allCandidates, blame),
                            null,
                            Collections.singleton(blame.m_reqs.get(0)));
                        m_logger.log(
                            Logger.LOG_DEBUG,
                            "Candidate permutation failed due to a conflict with a "
                            + "fragment import; will try another if possible.",
                            ex);
                        throw ex;
                    }
                }
            }
        }

        // Check if there are any uses conflicts with exported packages.
        for (Entry<String, Blame> entry : pkgs.m_exportedPkgs.entrySet())
        {
            String pkgName = entry.getKey();
            Blame exportBlame = entry.getValue();
            if (!pkgs.m_usedPkgs.containsKey(pkgName))
            {
                continue;
            }
            for (UsedBlames usedBlames : pkgs.m_usedPkgs.get(pkgName).values())
            {
                if (!isCompatible(session, Collections.singletonList(exportBlame), usedBlames.m_cap, resourcePkgMap))
                {
                    for (Blame usedBlame : usedBlames.m_blames)
                    {
                        if (checkMultiple(session, usedBlames, usedBlame, allCandidates))
                        {
                            // Continue to the next usedBlame, if possible we
                            // removed the conflicting candidates.
                            continue;
                        }
                        // Create a candidate permutation that eliminates all candidates
                        // that conflict with existing selected candidates.
                        permutation = (permutation != null)
                            ? permutation
                            : allCandidates.copy();
                        rethrow = (rethrow != null)
                            ? rethrow
                            : new ResolutionException(
                                "Uses constraint violation. Unable to resolve resource "
                                + Util.getSymbolicName(resource)
                                + " [" + resource
                                + "] because it exports package '"
                                + pkgName
                                + "' and is also exposed to it from resource "
                                + Util.getSymbolicName(usedBlame.m_cap.getResource())
                                + " [" + usedBlame.m_cap.getResource()
                                + "] via the following dependency chain:\n\n"
                                + toStringBlame(session.getContext(), allCandidates, usedBlame),
                                null,
                                null);

                        mutated = (mutated != null)
                            ? mutated
                            : new HashSet<Requirement>();

                        for (int reqIdx = usedBlame.m_reqs.size() - 1; reqIdx >= 0; reqIdx--)
                        {
                            Requirement req = usedBlame.m_reqs.get(reqIdx);
                            // Sanity check for multiple.
                            if (Util.isMultiple(req))
                            {
                                continue;
                            }
                            // If we've already permutated this requirement in another
                            // uses constraint, don't permutate it again just continue
                            // with the next uses constraint.
                            if (mutated.contains(req))
                            {
                                break;
                            }

                            // See if we can permutate the candidates for blamed
                            // requirement; there may be no candidates if the resource
                            // associated with the requirement is already resolved.
                            if (permutation.canRemoveCandidate(req)) {
                                permutation.removeFirstCandidate(req);
                                mutated.add(req);
                                break;
                            }
                        }
                    }
                }
            }

            if (rethrow != null)
            {
                if (!mutated.isEmpty())
                {
                    usesPermutations.add(permutation);
                }
                m_logger.log(
                    Logger.LOG_DEBUG,
                    "Candidate permutation failed due to a conflict between "
                    + "an export and import; will try another if possible.",
                    rethrow);
                throw rethrow;
            }
        }

        // Check if there are any uses conflicts with imported and required packages.
        // We combine the imported and required packages here into one map.
        // Imported packages are added after required packages because they shadow or override
        // the packages from required bundles.
        Map<String, List<Blame>> allImportRequirePkgs =
            new LinkedHashMap<String, List<Blame>>(pkgs.m_requiredPkgs.size() + pkgs.m_importedPkgs.size());
        allImportRequirePkgs.putAll(pkgs.m_requiredPkgs);
        allImportRequirePkgs.putAll(pkgs.m_importedPkgs);

        for (Entry<String, List<Blame>> requirementBlames : allImportRequirePkgs.entrySet())
        {
            String pkgName = requirementBlames.getKey();
            if (!pkgs.m_usedPkgs.containsKey(pkgName))
            {
                continue;
            }

            for (UsedBlames usedBlames : pkgs.m_usedPkgs.get(pkgName).values())
            {
                if (!isCompatible(session, requirementBlames.getValue(), usedBlames.m_cap, resourcePkgMap))
                {
                    // Split packages, need to think how to get a good message for split packages (sigh)
                    // For now we just use the first requirement that brings in the package that conflicts
                    Blame requirementBlame = requirementBlames.getValue().get(0);
                    for (Blame usedBlame : usedBlames.m_blames)
                    {
                        if (checkMultiple(session, usedBlames, usedBlame, allCandidates))
                        {
                            // Continue to the next usedBlame, if possible we
                            // removed the conflicting candidates.
                            continue;
                        }
                        // Create a candidate permutation that eliminates all candidates
                        // that conflict with existing selected candidates.
                        permutation = (permutation != null)
                            ? permutation
                            : allCandidates.copy();
                        rethrow = (rethrow != null)
                            ? rethrow
                            : new ResolutionException(
                                "Uses constraint violation. Unable to resolve resource "
                                + Util.getSymbolicName(resource)
                                + " [" + resource
                                + "] because it is exposed to package '"
                                + pkgName
                                + "' from resources "
                                + Util.getSymbolicName(requirementBlame.m_cap.getResource())
                                + " [" + requirementBlame.m_cap.getResource()
                                + "] and "
                                + Util.getSymbolicName(usedBlame.m_cap.getResource())
                                + " [" + usedBlame.m_cap.getResource()
                                + "] via two dependency chains.\n\nChain 1:\n"
                                + toStringBlame(session.getContext(), allCandidates, requirementBlame)
                                + "\n\nChain 2:\n"
                                + toStringBlame(session.getContext(), allCandidates, usedBlame),
                                null,
                                null);

                        mutated = (mutated != null)
                            ? mutated
                            : new HashSet<Requirement>();

                        for (int reqIdx = usedBlame.m_reqs.size() - 1; reqIdx >= 0; reqIdx--)
                        {
                            Requirement req = usedBlame.m_reqs.get(reqIdx);
                            // Sanity check for multiple.
                            if (Util.isMultiple(req))
                            {
                                continue;
                            }
                            // If we've already permutated this requirement in another
                            // uses constraint, don't permutate it again just continue
                            // with the next uses constraint.
                            if (mutated.contains(req))
                            {
                                break;
                            }

                            // See if we can permutate the candidates for blamed
                            // requirement; there may be no candidates if the resource
                            // associated with the requirement is already resolved.
                            if (permutation.canRemoveCandidate(req)) {
                                permutation.removeFirstCandidate(req);
                                mutated.add(req);
                                break;
                            }
                        }
                    }
                }

                // If there was a uses conflict, then we should add a uses
                // permutation if we were able to permutate any candidates.
                // Additionally, we should try to push an import permutation
                // for the original import to force a backtracking on the
                // original candidate decision if no viable candidate is found
                // for the conflicting uses constraint.
                if (rethrow != null)
                {
                    // Add uses permutation if we mutated any candidates.
                    if (!mutated.isEmpty())
                    {
                        usesPermutations.add(permutation);
                    }

                    // Try to permutate the candidate for the original
                    // import requirement; only permutate it if we haven't
                    // done so already.
                    for (Blame requirementBlame : requirementBlames.getValue())
                    {
                        Requirement req = requirementBlame.m_reqs.get(0);
                        if (!mutated.contains(req))
                        {
                            // Since there may be lots of uses constraint violations
                            // with existing import decisions, we may end up trying
                            // to permutate the same import a lot of times, so we should
                            // try to check if that the case and only permutate it once.
                            allCandidates.permutateIfNeeded(req, importPermutations);
                        }
                    }

                    m_logger.log(
                        Logger.LOG_DEBUG,
                        "Candidate permutation failed due to a conflict between "
                        + "imports; will try another if possible.",
                        rethrow);
                    throw rethrow;
                }
            }
        }

        resultCache.put(resource, Boolean.TRUE);

        // Now check the consistency of all resources on which the
        // current resource depends. Keep track of the current number
        // of permutations so we know if the lower level check was
        // able to create a permutation or not in the case of failure.
        int permCount = usesPermutations.size() + importPermutations.size();
        for (Requirement req : resource.getRequirements(null))
        {
            Capability cap = allCandidates.getFirstCandidate(req);
            if (cap != null)
            {
                if (!resource.equals(cap.getResource()))
                {
                    try
                    {
                        checkPackageSpaceConsistency(
                            session, cap.getResource(),
                            allCandidates, resourcePkgMap, resultCache);
                    }
                    catch (ResolutionException ex)
                    {
                        // If the lower level check didn't create any permutations,
                        // then we should create an import permutation for the
                        // requirement with the dependency on the failing resource
                        // to backtrack on our current candidate selection.
                        if (permCount == (usesPermutations.size() + importPermutations.size()))
                        {
                            allCandidates.permutate(req, importPermutations);
                        }
                        throw ex;
                    }
                }
            }
        }
    }

    private boolean checkMultiple(
        ResolveSession session,
        UsedBlames usedBlames,
        Blame usedBlame,
        Candidates permutation)
    {
        // Check the root requirement to see if it is a multiple cardinality
        // requirement.
        List<Capability> candidates = null;
        Requirement req = usedBlame.m_reqs.get(0);
        if (Util.isMultiple(req))
        {
            // Create a copy of the current permutation so we can remove the
            // candidates causing the blame.
            if (session.getMultipleCardCandidates() == null)
            {
                session.setMultipleCardCandidates(permutation.copy());
            }
            // Get the current candidate list and remove all the offending root
            // cause candidates from a copy of the current permutation.
            candidates = session.getMultipleCardCandidates().clearCandidates(req, usedBlames.getRootCauses(req));
        }
        // We only are successful if there is at least one candidate left
        // for the requirement
        return (candidates != null) && !candidates.isEmpty();
    }

    private static void calculateExportedPackages(
        ResolveContext rc,
        Resource resource,
        Candidates allCandidates,
        Map<Resource, Packages> resourcePkgMap)
    {
        Packages packages = resourcePkgMap.get(resource);
        if (packages != null)
        {
            return;
        }
        packages = new Packages(resource);

        // Get all exported packages.
        Wiring wiring = rc.getWirings().get(resource);
        List<Capability> caps = (wiring != null)
            ? wiring.getResourceCapabilities(null)
            : resource.getCapabilities(null);
        Map<String, Capability> exports = new HashMap<String, Capability>(caps.size());
        for (Capability cap : caps)
        {
            if (cap.getNamespace().equals(PackageNamespace.PACKAGE_NAMESPACE))
            {
                if (!cap.getResource().equals(resource))
                {
                    cap = new WrappedCapability(resource, cap);
                }
                exports.put(
                    (String) cap.getAttributes().get(PackageNamespace.PACKAGE_NAMESPACE),
                    cap);
            }
        }
        // Remove substitutable exports that were imported.
        // For resolved resources Wiring.getCapabilities()
        // already excludes imported substitutable exports, but
        // for resolving resources we must look in the candidate
        // map to determine which exports are substitutable.
        if (!exports.isEmpty())
        {
            if (wiring == null)
            {
                for (Requirement req : resource.getRequirements(null))
                {
                    if (req.getNamespace().equals(PackageNamespace.PACKAGE_NAMESPACE))
                    {
                        Capability cand = allCandidates.getFirstCandidate(req);
                        if (cand != null)
                        {
                            String pkgName = (String) cand.getAttributes().get(PackageNamespace.PACKAGE_NAMESPACE);
                            exports.remove(pkgName);
                        }
                    }
                }
            }

            // Add all non-substituted exports to the resources's package space.
            for (Entry<String, Capability> entry : exports.entrySet())
            {
                packages.m_exportedPkgs.put(
                    entry.getKey(), new Blame(entry.getValue(), null));
            }
        }

        resourcePkgMap.put(resource, packages);
    }

    private boolean isCompatible(
        ResolveSession session, List<Blame> currentBlames, Capability candCap,
        Map<Resource, Packages> resourcePkgMap)
    {
        if ((!currentBlames.isEmpty()) && (candCap != null))
        {
            Set<Capability> currentSources;
            // quick check for single source package
            if (currentBlames.size() == 1)
            {
                Capability currentCap = currentBlames.get(0).m_cap;
                if (currentCap.equals(candCap))
                {
                    return true;
                }
                currentSources =
                    getPackageSources(
                        session,
                        currentCap,
                        resourcePkgMap);
            }
            else
            {
                currentSources = new HashSet<Capability>(currentBlames.size());
                for (Blame currentBlame : currentBlames)
                {
                    Set<Capability> blameSources =
                        getPackageSources(
                            session,
                            currentBlame.m_cap,
                            resourcePkgMap);
                    for (Capability blameSource : blameSources)
                    {
                        currentSources.add(blameSource);
                    }
                }
            }

            Set<Capability> candSources =
                getPackageSources(
                    session,
                    candCap,
                    resourcePkgMap);

            return currentSources.containsAll(candSources)
                || candSources.containsAll(currentSources);
        }
        return true;
    }

    private Set<Capability> getPackageSources(
        ResolveSession session, Capability cap, Map<Resource, Packages> resourcePkgMap)
    {
        Map<Capability, Set<Capability>> packageSourcesCache = session.getPackageSourcesCache();
        // If it is a package, then calculate sources for it.
        if (cap.getNamespace().equals(PackageNamespace.PACKAGE_NAMESPACE))
        {
            Set<Capability> sources = packageSourcesCache.get(cap);
            if (sources == null)
            {
                sources = getPackageSourcesInternal(
                    session.getContext(), cap, resourcePkgMap,
                    new HashSet<Capability>(64), new HashSet<Capability>(64));
                packageSourcesCache.put(cap, sources);
            }
            return sources;
        }

        // Otherwise, need to return generic capabilies that have
        // uses constraints so they are included for consistency
        // checking.
        String uses = cap.getDirectives().get(Namespace.CAPABILITY_USES_DIRECTIVE);
        if ((uses != null) && (uses.length() > 0))
        {
            return Collections.singleton(cap);
        }

        return Collections.emptySet();
    }

    private static Set<Capability> getPackageSourcesInternal(
        ResolveContext rc, Capability cap, Map<Resource, Packages> resourcePkgMap,
        Set<Capability> sources, Set<Capability> cycleMap)
    {
        if (cap.getNamespace().equals(PackageNamespace.PACKAGE_NAMESPACE))
        {
            if (!cycleMap.add(cap))
            {
                return sources;
            }

            // Get the package name associated with the capability.
            String pkgName = cap.getAttributes()
                .get(PackageNamespace.PACKAGE_NAMESPACE).toString();

            // Since a resource can export the same package more than once, get
            // all package capabilities for the specified package name.
            Wiring wiring = rc.getWirings().get(cap.getResource());
            List<Capability> caps = (wiring != null)
                ? wiring.getResourceCapabilities(null)
                : cap.getResource().getCapabilities(null);
            for (Capability sourceCap : caps)
            {
                if (sourceCap.getNamespace().equals(PackageNamespace.PACKAGE_NAMESPACE)
                    && sourceCap.getAttributes().get(PackageNamespace.PACKAGE_NAMESPACE).equals(pkgName))
                {
                    // Since capabilities may come from fragments, we need to check
                    // for that case and wrap them.
                    if (!cap.getResource().equals(sourceCap.getResource()))
                    {
                        sourceCap = new WrappedCapability(cap.getResource(), sourceCap);
                    }
                    sources.add(sourceCap);
                }
            }

            // Then get any addition sources for the package from required bundles.
            Packages pkgs = resourcePkgMap.get(cap.getResource());
            List<Blame> required = pkgs.m_requiredPkgs.get(pkgName);
            if (required != null)
            {
                for (Blame blame : required)
                {
                    getPackageSourcesInternal(rc, blame.m_cap, resourcePkgMap, sources, cycleMap);
                }
            }
        }

        return sources;
    }

    private static Resource getDeclaredResource(Resource resource)
    {
        if (resource instanceof WrappedResource)
        {
            return ((WrappedResource) resource).getDeclaredResource();
        }
        return resource;
    }

    private static Capability getDeclaredCapability(Capability c)
    {
        if (c instanceof HostedCapability)
        {
            return ((HostedCapability) c).getDeclaredCapability();
        }
        return c;
    }

    private static Requirement getDeclaredRequirement(Requirement r)
    {
        if (r instanceof WrappedRequirement)
        {
            return ((WrappedRequirement) r).getDeclaredRequirement();
        }
        return r;
    }

    private static Map<Resource, List<Wire>> populateWireMap(
        ResolveContext rc, Resource resource, Map<Resource, Packages> resourcePkgMap,
        Map<Resource, List<Wire>> wireMap, Candidates allCandidates)
    {
        Resource unwrappedResource = getDeclaredResource(resource);
        if (!rc.getWirings().containsKey(unwrappedResource)
            && !wireMap.containsKey(unwrappedResource))
        {
            wireMap.put(unwrappedResource, Collections.<Wire>emptyList());

            List<Wire> packageWires = new ArrayList<Wire>();
            List<Wire> bundleWires = new ArrayList<Wire>();
            List<Wire> capabilityWires = new ArrayList<Wire>();

            for (Requirement req : resource.getRequirements(null))
            {
                List<Capability> cands = allCandidates.getCandidates(req);
                if ((cands != null) && (cands.size() > 0))
                {
                    for (Capability cand : cands)
                    {
                        // Do not create wires for the osgi.wiring.* namespaces
                        // if the provider and requirer are the same resource;
                        // allow such wires for non-OSGi wiring namespaces.
                        if (!cand.getNamespace().startsWith("osgi.wiring.")
                            || !resource.equals(cand.getResource()))
                        {
                            // If we don't already have wires for the candidate,
                            // then recursively populate them.
                            if (!rc.getWirings().containsKey(cand.getResource()))
                            {
                                // Need to special case the candidate for identity
                                // capabilities since it may be from a fragment and
                                // we don't want to populate wires for the fragment,
                                // but rather the host to which it is attached.
                                Resource targetCand = cand.getResource();
                                if (IdentityNamespace.IDENTITY_NAMESPACE.equals(cand.getNamespace())
                                    && Util.isFragment(targetCand))
                                {
                                    targetCand = allCandidates.getFirstCandidate(
                                            targetCand.getRequirements(HostNamespace.HOST_NAMESPACE).get(0))
                                            .getResource();
                                    targetCand = allCandidates.getWrappedHost(targetCand);
                                }

                                populateWireMap(rc, targetCand,
                                    resourcePkgMap, wireMap, allCandidates);
                            }

                            Wire wire = new WireImpl(
                                unwrappedResource,
                                getDeclaredRequirement(req),
                                getDeclaredResource(cand.getResource()),
                                getDeclaredCapability(cand));
                            if (req.getNamespace().equals(PackageNamespace.PACKAGE_NAMESPACE))
                            {
                                packageWires.add(wire);
                            }
                            else if (req.getNamespace().equals(BundleNamespace.BUNDLE_NAMESPACE))
                            {
                                bundleWires.add(wire);
                            }
                            else
                            {
                                capabilityWires.add(wire);
                            }
                        }
                        if (!Util.isMultiple(req))
                        {
                            // If not multiple just create a wire for the first candidate.
                            break;
                        }
                    }
                }
            }

            // Combine package wires with require wires last.
            packageWires.addAll(bundleWires);
            packageWires.addAll(capabilityWires);
            wireMap.put(unwrappedResource, packageWires);

            // Add host wire for any fragments.
            if (resource instanceof WrappedResource)
            {
                List<Resource> fragments = ((WrappedResource) resource).getFragments();
                for (Resource fragment : fragments)
                {
                    // Get wire list for the fragment from the wire map.
                    // If there isn't one, then create one. Note that we won't
                    // add the wire list to the wire map until the end, so
                    // we can determine below if this is the first time we've
                    // seen the fragment while populating wires to avoid
                    // creating duplicate non-payload wires if the fragment
                    // is attached to more than one host.
                    List<Wire> fragmentWires = wireMap.get(fragment);
                    fragmentWires = (fragmentWires == null)
                        ? new ArrayList<Wire>() : fragmentWires;

                    // Loop through all of the fragment's requirements and create
                    // any necessary wires for non-payload requirements.
                    for (Requirement req : fragment.getRequirements(null))
                    {
                        // Only look at non-payload requirements.
                        if (!isPayload(req))
                        {
                            // If this is the host requirement, then always create
                            // a wire for it to the current resource.
                            if (req.getNamespace().equals(HostNamespace.HOST_NAMESPACE))
                            {
                                fragmentWires.add(
                                    new WireImpl(
                                        getDeclaredResource(fragment),
                                        req,
                                        unwrappedResource,
                                        unwrappedResource.getCapabilities(
                                            HostNamespace.HOST_NAMESPACE).get(0)));
                            }
                            // Otherwise, if the fragment isn't already resolved and
                            // this is the first time we are seeing it, then create
                            // a wire for the non-payload requirement.
                            else if (!rc.getWirings().containsKey(fragment)
                                && !wireMap.containsKey(fragment))
                            {
                                Wire wire = createWire(req, allCandidates);
                                if (wire != null)
                                {
                                    fragmentWires.add(wire);
                                }
                            }
                        }
                    }

                    // Finally, add the fragment's wire list to the wire map.
                    wireMap.put(fragment, fragmentWires);
                }
            }
        }

        return wireMap;
    }

    private static Wire createWire(Requirement requirement, Candidates allCandidates)
    {
        Capability cand = allCandidates.getFirstCandidate(requirement);
        if (cand == null) {
            return null;
        }
        return new WireImpl(
            getDeclaredResource(requirement.getResource()),
            getDeclaredRequirement(requirement),
            getDeclaredResource(cand.getResource()),
            getDeclaredCapability(cand));
    }

    private static boolean isPayload(Requirement fragmentReq)
    {
        // this is where we would add other non-payload namespaces
        if (ExecutionEnvironmentNamespace.EXECUTION_ENVIRONMENT_NAMESPACE
            .equals(fragmentReq.getNamespace()))
        {
            return false;
        }
        if (HostNamespace.HOST_NAMESPACE.equals(fragmentReq.getNamespace()))
        {
            return false;
        }
        return true;
    }

    private static Map<Resource, List<Wire>> populateDynamicWireMap(
        ResolveContext rc, Resource resource, Requirement dynReq,
        Map<Resource, Packages> resourcePkgMap,
        Map<Resource, List<Wire>> wireMap, Candidates allCandidates)
    {
        wireMap.put(resource, Collections.<Wire>emptyList());

        List<Wire> packageWires = new ArrayList<Wire>();

        // Get the candidates for the current dynamic requirement.
        // Record the dynamic candidate.
        Capability dynCand = allCandidates.getFirstCandidate(dynReq);

        if (!rc.getWirings().containsKey(dynCand.getResource()))
        {
            populateWireMap(rc, dynCand.getResource(), resourcePkgMap,
                wireMap, allCandidates);
        }

        packageWires.add(
            new WireImpl(
                resource,
                dynReq,
                getDeclaredResource(dynCand.getResource()),
                getDeclaredCapability(dynCand)));

        wireMap.put(resource, packageWires);

        return wireMap;
    }

    private static void dumpResourcePkgMap(
        ResolveContext rc, Map<Resource, Packages> resourcePkgMap)
    {
        System.out.println("+++RESOURCE PKG MAP+++");
        for (Entry<Resource, Packages> entry : resourcePkgMap.entrySet())
        {
            dumpResourcePkgs(rc, entry.getKey(), entry.getValue());
        }
    }

    private static void dumpResourcePkgs(
        ResolveContext rc, Resource resource, Packages packages)
    {
        Wiring wiring = rc.getWirings().get(resource);
        System.out.println(resource
            + " (" + ((wiring != null) ? "RESOLVED)" : "UNRESOLVED)"));
        System.out.println("  EXPORTED");
        for (Entry<String, Blame> entry : packages.m_exportedPkgs.entrySet())
        {
            System.out.println("    " + entry.getKey() + " - " + entry.getValue());
        }
        System.out.println("  IMPORTED");
        for (Entry<String, List<Blame>> entry : packages.m_importedPkgs.entrySet())
        {
            System.out.println("    " + entry.getKey() + " - " + entry.getValue());
        }
        System.out.println("  REQUIRED");
        for (Entry<String, List<Blame>> entry : packages.m_requiredPkgs.entrySet())
        {
            System.out.println("    " + entry.getKey() + " - " + entry.getValue());
        }
        System.out.println("  USED");
        for (Entry<String, Map<Capability, UsedBlames>> entry : packages.m_usedPkgs.entrySet())
        {
            System.out.println("    " + entry.getKey() + " - " + entry.getValue().values());
        }
    }

    private static String toStringBlame(
        ResolveContext rc, Candidates allCandidates, Blame blame)
    {
        StringBuilder sb = new StringBuilder();
        if ((blame.m_reqs != null) && !blame.m_reqs.isEmpty())
        {
            for (int i = 0; i < blame.m_reqs.size(); i++)
            {
                Requirement req = blame.m_reqs.get(i);
                sb.append("  ");
                sb.append(Util.getSymbolicName(req.getResource()));
                sb.append(" [");
                sb.append(req.getResource().toString());
                sb.append("]\n");
                if (req.getNamespace().equals(PackageNamespace.PACKAGE_NAMESPACE))
                {
                    sb.append("    import: ");
                }
                else
                {
                    sb.append("    require: ");
                }
                sb.append(req.getDirectives().get(Namespace.REQUIREMENT_FILTER_DIRECTIVE));
                sb.append("\n     |");
                if (req.getNamespace().equals(PackageNamespace.PACKAGE_NAMESPACE))
                {
                    sb.append("\n    export: ");
                }
                else
                {
                    sb.append("\n    provide: ");
                }
                if ((i + 1) < blame.m_reqs.size())
                {
                    Capability cap = getSatisfyingCapability(
                        rc,
                        allCandidates,
                        blame.m_reqs.get(i));
                    if (cap.getNamespace().equals(PackageNamespace.PACKAGE_NAMESPACE))
                    {
                        sb.append(PackageNamespace.PACKAGE_NAMESPACE);
                        sb.append("=");
                        sb.append(cap.getAttributes()
                            .get(PackageNamespace.PACKAGE_NAMESPACE).toString());
                        Capability usedCap =
                            getSatisfyingCapability(
                                rc,
                                allCandidates,
                                blame.m_reqs.get(i + 1));
                        sb.append("; uses:=");
                        sb.append(usedCap.getAttributes()
                            .get(PackageNamespace.PACKAGE_NAMESPACE));
                    }
                    else
                    {
                        sb.append(cap);
                    }
                    sb.append("\n");
                }
                else
                {
                    Capability export = getSatisfyingCapability(
                        rc,
                        allCandidates,
                        blame.m_reqs.get(i));
                    sb.append(export.getNamespace());
                    sb.append(": ");
                    Object namespaceVal = export.getAttributes().get(export.getNamespace());
                    if (namespaceVal != null)
                    {
                        sb.append(namespaceVal.toString());
                    }
                    else
                    {
                        for (Entry<String, Object> attrEntry : export.getAttributes().entrySet())
                        {
                            sb.append(attrEntry.getKey()).append('=')
                                .append(attrEntry.getValue()).append(';');
                        }
                    }
                    if (export.getNamespace().equals(PackageNamespace.PACKAGE_NAMESPACE)
                        && !export.getAttributes().get(PackageNamespace.PACKAGE_NAMESPACE)
                        .equals(blame.m_cap.getAttributes().get(
                                PackageNamespace.PACKAGE_NAMESPACE)))
                    {
                        sb.append("; uses:=");
                        sb.append(blame.m_cap.getAttributes().get(PackageNamespace.PACKAGE_NAMESPACE));
                        sb.append("\n    export: ");
                        sb.append(PackageNamespace.PACKAGE_NAMESPACE);
                        sb.append("=");
                        sb.append(blame.m_cap.getAttributes()
                            .get(PackageNamespace.PACKAGE_NAMESPACE).toString());
                    }
                    sb.append("\n  ");
                    sb.append(Util.getSymbolicName(blame.m_cap.getResource()));
                    sb.append(" [");
                    sb.append(blame.m_cap.getResource().toString());
                    sb.append("]");
                }
            }
        }
        else
        {
            sb.append(blame.m_cap.getResource().toString());
        }
        return sb.toString();
    }

    private static Capability getSatisfyingCapability(
        ResolveContext rc, Candidates allCandidates, Requirement req)
    {
        // If the requiring revision is not resolved, then check in the
        // candidate map for its matching candidate.
        Capability cap = allCandidates.getFirstCandidate(req);
        // Otherwise, if the requiring revision is resolved then check
        // in its wires for the capability satisfying the requirement.
        if (cap == null && rc.getWirings().containsKey(req.getResource()))
        {
            List<Wire> wires =
                rc.getWirings().get(req.getResource()).getRequiredResourceWires(null);
            req = getDeclaredRequirement(req);
            for (Wire w : wires)
            {
                if (w.getRequirement().equals(req))
                {
// TODO: RESOLVER - This is not 100% correct, since requirements for
//       dynamic imports with wildcards will reside on many wires and
//       this code only finds the first one, not necessarily the correct
//       one. This is only used for the diagnostic message, but it still
//       could confuse the user.
                    cap = w.getCapability();
                    break;
                }
            }
        }

        return cap;
    }

    private static class Packages
    {
        private final Resource m_resource;
        public final Map<String, Blame> m_exportedPkgs = new LinkedHashMap<String, Blame>(32);
        public final Map<String, List<Blame>> m_importedPkgs = new LinkedHashMap<String, List<Blame>>(32);
        public final Map<String, List<Blame>> m_requiredPkgs = new LinkedHashMap<String, List<Blame>>(32);
        public final Map<String, Map<Capability, UsedBlames>> m_usedPkgs = new LinkedHashMap<String, Map<Capability, UsedBlames>>(32);
        public boolean m_isCalculated = false;

        public Packages(Resource resource)
        {
            m_resource = resource;
        }
    }

    private static class Blame
    {
        public final Capability m_cap;
        public final List<Requirement> m_reqs;

        public Blame(Capability cap, List<Requirement> reqs)
        {
            m_cap = cap;
            m_reqs = reqs;
        }

        @Override
        public String toString()
        {
            return m_cap.getResource()
                + "." + m_cap.getAttributes().get(PackageNamespace.PACKAGE_NAMESPACE)
                + (((m_reqs == null) || m_reqs.isEmpty())
                ? " NO BLAME"
                : " BLAMED ON " + m_reqs);
        }

        @Override
        public boolean equals(Object o)
        {
            return (o instanceof Blame) && m_reqs.equals(((Blame) o).m_reqs)
                && m_cap.equals(((Blame) o).m_cap);
        }
    }

    /*
     * UsedBlames hold a list of Blame that have a common used capability.
     * The UsedBlames stores sets of capabilities (root causes) that match a
     * root requirement with multiple cardinality.  These causes are the
     * capabilities that pulled in the common used capability.
     * It is assumed that multiple cardinality requirements can only be
     * root requirements of a Blame.
     *
     * This is only true because capabilities can only use a package
     * capability.  They cannot use any other kind of capability so we
     * do not have to worry about transitivity of the uses directive
     * from other capability types.
     */
    private static class UsedBlames
    {
        public final Capability m_cap;
        public final List<Blame> m_blames = new ArrayList<ResolverImpl.Blame>();
        private Map<Requirement, Set<Capability>> m_rootCauses;

        public UsedBlames(Capability cap)
        {
            m_cap = cap;
        }

        public void addBlame(Blame blame, Capability matchingRootCause)
        {
            if (!m_cap.equals(blame.m_cap))
            {
                throw new IllegalArgumentException(
                    "Attempt to add a blame with a different used capability: "
                    + blame.m_cap);
            }
            m_blames.add(blame);
            if (matchingRootCause != null)
            {
                Requirement req = blame.m_reqs.get(0);
                // Assumption made that the root requirement of the chain is the only
                // possible multiple cardinality requirement and that the matching root cause
                // capability is passed down from the beginning of the chain creation.
                if (Util.isMultiple(req))
                {
                    // The root requirement is multiple. Need to store the root cause
                    // so that we can find it later in case the used capability which the cause
                    // capability pulled in is a conflict.
                    if (m_rootCauses == null)
                    {
                        m_rootCauses = new HashMap<Requirement, Set<Capability>>();
                    }
                    Set<Capability> rootCauses = m_rootCauses.get(req);
                    if (rootCauses == null)
                    {
                        rootCauses = new HashSet<Capability>();
                        m_rootCauses.put(req, rootCauses);
                    }
                    rootCauses.add(matchingRootCause);
                }
            }
        }

        public Set<Capability> getRootCauses(Requirement req)
        {
            if (m_rootCauses == null)
            {
                return Collections.emptySet();
            }
            Set<Capability> result = m_rootCauses.get(req);
            return result == null ? Collections.<Capability>emptySet() : result;
        }

        @Override
        public String toString()
        {
            return m_blames.toString();
        }
    }
}<|MERGE_RESOLUTION|>--- conflicted
+++ resolved
@@ -30,6 +30,7 @@
 import java.util.Map;
 import java.util.Map.Entry;
 import java.util.Set;
+import java.util.StringTokenizer;
 
 import org.osgi.framework.namespace.BundleNamespace;
 import org.osgi.framework.namespace.ExecutionEnvironmentNamespace;
@@ -69,9 +70,7 @@
         // removed the offending capabilities
         private Candidates m_multipleCardCandidates = null;
 
-        private final Map<Capability, Set<Capability>> m_packageSourcesCache = new HashMap<Capability, Set<Capability>>(256);
-
-        private final Map<String, List<String>> m_usesCache = new HashMap<String, List<String>>();
+        private final Map<Capability, List<Capability>> m_packageSourcesCache = new HashMap();
 
         ResolveSession(ResolveContext resolveContext)
         {
@@ -98,7 +97,7 @@
             m_multipleCardCandidates = multipleCardCandidates;
         }
 
-        Map<Capability, Set<Capability>> getPackageSourcesCache()
+        Map<Capability, List<Capability>> getPackageSourcesCache()
         {
             return m_packageSourcesCache;
         }
@@ -107,20 +106,12 @@
         {
             return m_resolveContext;
         }
-
-        public Map<String, List<String>> getUsesCache() {
-            return m_usesCache;
-        }
     }
 
     public ResolverImpl(Logger logger)
     {
         m_logger = logger;
     }
-
-    public int nbIgnored = 0;
-    public int nbPermuts = 0;
-    public long maxMem = 0;
 
     public Map<Resource, List<Wire>> resolve(ResolveContext rc) throws ResolutionException
     {
@@ -228,16 +219,8 @@
                     }
                     if (!donePaths.add(allCandidates.getPath()))
                     {
-<<<<<<< HEAD
                         continue;
                     }
-=======
-                        nbIgnored++;
-                        continue;
-                    }
-                    nbPermuts++;
-                    maxMem = Math.max(maxMem, Runtime.getRuntime().totalMemory() - Runtime.getRuntime().freeMemory());
->>>>>>> 3c3a5a4e
 
                     rethrow = null;
 
@@ -280,8 +263,7 @@
 
                         calculatePackageSpaces(
                             session, allCandidates.getWrappedHost(target), allCandidates,
-                            resourcePkgMap, new HashMap<Capability, Set<Resource>>(256),
-                            new HashSet<Resource>(64));
+                            resourcePkgMap, new HashMap(), new HashSet());
 //System.out.println("+++ PACKAGE SPACES START +++");
 //dumpResourcePkgMap(resourcePkgMap);
 //System.out.println("+++ PACKAGE SPACES END +++");
@@ -513,8 +495,7 @@
 
                         calculatePackageSpaces(session,
                             allCandidates.getWrappedHost(host), allCandidates,
-                            resourcePkgMap, new HashMap<Capability, Set<Resource>>(256),
-                            new HashSet<Resource>(64));
+                            resourcePkgMap, new HashMap(), new HashSet());
 //System.out.println("+++ PACKAGE SPACES START +++");
 //dumpResourcePkgMap(resourcePkgMap);
 //System.out.println("+++ PACKAGE SPACES END +++");
@@ -523,7 +504,7 @@
                         {
                             checkDynamicPackageSpaceConsistency(session,
                                 allCandidates.getWrappedHost(host),
-                                allCandidates, resourcePkgMap, new HashMap<Resource, Object>(64));
+                                allCandidates, resourcePkgMap, new HashMap());
                         }
                         catch (ResolutionException ex)
                         {
@@ -601,7 +582,7 @@
         Resource resource,
         Candidates allCandidates,
         Map<Resource, Packages> resourcePkgMap,
-        Map<Capability, Set<Resource>> usesCycleMap,
+        Map<Capability, List<Resource>> usesCycleMap,
         Set<Resource> cycle)
     {
         if (cycle.contains(resource))
@@ -762,7 +743,7 @@
 
             mergeCandidatePackages(
                 session.getContext(), resource, req, cap, resourcePkgMap, allCandidates,
-                new HashMap<Resource, Set<Capability>>(), new HashMap<Resource, Set<Resource>>());
+                new HashMap<Resource, List<Capability>>(), new HashMap<Resource, List<Resource>>());
         }
 
         // Third, have all candidates to calculate their package spaces.
@@ -859,19 +840,19 @@
     private void mergeCandidatePackages(
         ResolveContext rc, Resource current, Requirement currentReq,
         Capability candCap, Map<Resource, Packages> resourcePkgMap,
-        Candidates allCandidates, Map<Resource, Set<Capability>> cycles,
-        HashMap<Resource, Set<Resource>> visitedRequiredBundlesMap)
-    {
-        Set<Capability> cycleCaps = cycles.get(current);
+        Candidates allCandidates, Map<Resource, List<Capability>> cycles, HashMap<Resource, List<Resource>> visitedRequiredBundlesMap)
+    {
+        List<Capability> cycleCaps = cycles.get(current);
         if (cycleCaps == null)
         {
-            cycleCaps = new HashSet<Capability>();
+            cycleCaps = new ArrayList<Capability>();
             cycles.put(current, cycleCaps);
         }
-        if (!cycleCaps.add(candCap))
+        if (cycleCaps.contains(candCap))
         {
             return;
         }
+        cycleCaps.add(candCap);
 
         if (candCap.getNamespace().equals(PackageNamespace.PACKAGE_NAMESPACE))
         {
@@ -888,14 +869,16 @@
             // will be visible to the current resource.
             Packages candPkgs = resourcePkgMap.get(candCap.getResource());
 
-            Set<Resource> visitedRequiredBundles = visitedRequiredBundlesMap.get(current);
+            List<Resource> visitedRequiredBundles = visitedRequiredBundlesMap.get(current);
             if (visitedRequiredBundles == null)
             {
-                visitedRequiredBundles = new HashSet<Resource>();
+                visitedRequiredBundles = new ArrayList<Resource>();
                 visitedRequiredBundlesMap.put(current, visitedRequiredBundles);
             }
-            if (visitedRequiredBundles.add(candCap.getResource()))
-            {
+            if (!visitedRequiredBundles.contains(candCap.getResource()))
+            {
+                visitedRequiredBundles.add(candCap.getResource());
+
                 // We have to merge all exported packages from the candidate,
                 // since the current resource requires it.
                 for (Entry<String, Blame> entry : candPkgs.m_exportedPkgs.entrySet())
@@ -1007,7 +990,7 @@
         Capability mergeCap, List<Requirement> blameReqs, Capability matchingCap,
         Map<Resource, Packages> resourcePkgMap,
         Candidates allCandidates,
-        Map<Capability, Set<Resource>> cycleMap)
+        Map<Capability, List<Resource>> cycleMap)
     {
         // If there are no uses, then just return.
         // If the candidate resource is the same as the current resource,
@@ -1019,16 +1002,14 @@
         }
 
         // Check for cycles.
-        Set<Resource> set = cycleMap.get(mergeCap);
-        if (set == null)
-        {
-            set = new HashSet<Resource>();
-            cycleMap.put(mergeCap, set);
-        }
-        if (!set.add(current))
+        List<Resource> list = cycleMap.get(mergeCap);
+        if ((list != null) && list.contains(current))
         {
             return;
         }
+        list = (list == null) ? new ArrayList<Resource>() : list;
+        list.add(current);
+        cycleMap.put(mergeCap, list);
 
         for (Capability candSourceCap : getPackageSources(session, mergeCap, resourcePkgMap))
         {
@@ -1040,20 +1021,18 @@
 //            }
 //            else
             {
-                String s = candSourceCap.getDirectives().get(Namespace.CAPABILITY_USES_DIRECTIVE);
+                uses = Collections.EMPTY_LIST;
+                String s = candSourceCap.getDirectives()
+                    .get(Namespace.CAPABILITY_USES_DIRECTIVE);
                 if (s != null)
                 {
                     // Parse these uses directive.
-                    uses = session.getUsesCache().get(s);
-                    if (uses == null)
-                    {
-                        uses = parseUses(s);
-                        session.getUsesCache().put(s, uses);
-                    }
-                }
-                else
-                {
-                    uses = Collections.emptyList();
+                    StringTokenizer tok = new StringTokenizer(s, ",");
+                    uses = new ArrayList(tok.countTokens());
+                    while (tok.hasMoreTokens())
+                    {
+                        uses.add(tok.nextToken().trim());
+                    }
                 }
             }
             for (String usedPkgName : uses)
@@ -1085,10 +1064,10 @@
                     continue;
                 }
 
-                Map<Capability, UsedBlames> usedPkgBlames = currentPkgs.m_usedPkgs.get(usedPkgName);
+                List<UsedBlames> usedPkgBlames = currentPkgs.m_usedPkgs.get(usedPkgName);
                 if (usedPkgBlames == null)
                 {
-                    usedPkgBlames = new LinkedHashMap<Capability, UsedBlames>();
+                    usedPkgBlames = new ArrayList<UsedBlames>();
                     currentPkgs.m_usedPkgs.put(usedPkgName, usedPkgBlames);
                 }
                 for (Blame blame : candSourceBlames)
@@ -1114,56 +1093,28 @@
         }
     }
 
-    private static List<String> parseUses(String s) {
-        int nb = 1;
-        int l = s.length();
-        for (int i = 0; i < l; i++) {
-            if (s.charAt(i) == ',') {
-                nb++;
-            }
-        }
-        List<String> uses = new ArrayList<String>(nb);
-        int start = 0;
-        while (true) {
-            while (start < l) {
-                char c = s.charAt(start);
-                if (c != ' ' && c != ',') {
-                    break;
-                }
-                start++;
-            }
-            int end = start + 1;
-            while (end < l) {
-                char c = s.charAt(end);
-                if (c == ' ' || c == ',') {
-                    break;
-                }
-                end++;
-            }
-            if (start < l) {
-                uses.add(s.substring(start, end));
-                start = end + 1;
-            } else {
-                break;
-            }
-        }
-        return uses;
-    }
-
     private static void addUsedBlame(
-        Map<Capability, UsedBlames> usedBlames, Capability usedCap,
+        List<UsedBlames> usedBlames, Capability usedCap,
         List<Requirement> blameReqs, Capability matchingCap)
     {
         // Create a new Blame based off the used capability and the
         // blame chain requirements.
         Blame newBlame = new Blame(usedCap, blameReqs);
         // Find UsedBlame that uses the same capablity as the new blame.
-        UsedBlames addToBlame = usedBlames.get(usedCap);
+        UsedBlames addToBlame = null;
+        for (UsedBlames usedBlame : usedBlames)
+        {
+            if (usedCap.equals(usedBlame.m_cap))
+            {
+                addToBlame = usedBlame;
+                break;
+            }
+        }
         if (addToBlame == null)
         {
             // If none exist create a new UsedBlame for the capability.
             addToBlame = new UsedBlames(usedCap);
-            usedBlames.put(usedCap, addToBlame);
+            usedBlames.add(addToBlame);
         }
         // Add the new Blame and record the matching capability cause
         // in case the root requirement has multiple cardinality.
@@ -1266,7 +1217,7 @@
             {
                 continue;
             }
-            for (UsedBlames usedBlames : pkgs.m_usedPkgs.get(pkgName).values())
+            for (UsedBlames usedBlames : pkgs.m_usedPkgs.get(pkgName))
             {
                 if (!isCompatible(session, Collections.singletonList(exportBlame), usedBlames.m_cap, resourcePkgMap))
                 {
@@ -1364,7 +1315,7 @@
                 continue;
             }
 
-            for (UsedBlames usedBlames : pkgs.m_usedPkgs.get(pkgName).values())
+            for (UsedBlames usedBlames : pkgs.m_usedPkgs.get(pkgName))
             {
                 if (!isCompatible(session, requirementBlames.getValue(), usedBlames.m_cap, resourcePkgMap))
                 {
@@ -1613,7 +1564,7 @@
     {
         if ((!currentBlames.isEmpty()) && (candCap != null))
         {
-            Set<Capability> currentSources;
+            List<Capability> currentSources;
             // quick check for single source package
             if (currentBlames.size() == 1)
             {
@@ -1630,22 +1581,25 @@
             }
             else
             {
-                currentSources = new HashSet<Capability>(currentBlames.size());
+                currentSources = new ArrayList<Capability>(currentBlames.size());
                 for (Blame currentBlame : currentBlames)
                 {
-                    Set<Capability> blameSources =
+                    List<Capability> blameSources =
                         getPackageSources(
                             session,
                             currentBlame.m_cap,
                             resourcePkgMap);
                     for (Capability blameSource : blameSources)
                     {
-                        currentSources.add(blameSource);
-                    }
-                }
-            }
-
-            Set<Capability> candSources =
+                        if (!currentSources.contains(blameSource))
+                        {
+                            currentSources.add(blameSource);
+                        }
+                    }
+                }
+            }
+
+            List<Capability> candSources =
                 getPackageSources(
                     session,
                     candCap,
@@ -1657,19 +1611,18 @@
         return true;
     }
 
-    private Set<Capability> getPackageSources(
+    private List<Capability> getPackageSources(
         ResolveSession session, Capability cap, Map<Resource, Packages> resourcePkgMap)
     {
-        Map<Capability, Set<Capability>> packageSourcesCache = session.getPackageSourcesCache();
+        Map<Capability, List<Capability>> packageSourcesCache = session.getPackageSourcesCache();
         // If it is a package, then calculate sources for it.
         if (cap.getNamespace().equals(PackageNamespace.PACKAGE_NAMESPACE))
         {
-            Set<Capability> sources = packageSourcesCache.get(cap);
+            List<Capability> sources = packageSourcesCache.get(cap);
             if (sources == null)
             {
                 sources = getPackageSourcesInternal(
-                    session.getContext(), cap, resourcePkgMap,
-                    new HashSet<Capability>(64), new HashSet<Capability>(64));
+                    session.getContext(), cap, resourcePkgMap, new ArrayList(), new HashSet());
                 packageSourcesCache.put(cap, sources);
             }
             return sources;
@@ -1681,22 +1634,23 @@
         String uses = cap.getDirectives().get(Namespace.CAPABILITY_USES_DIRECTIVE);
         if ((uses != null) && (uses.length() > 0))
         {
-            return Collections.singleton(cap);
-        }
-
-        return Collections.emptySet();
-    }
-
-    private static Set<Capability> getPackageSourcesInternal(
+            return Collections.singletonList(cap);
+        }
+
+        return Collections.EMPTY_LIST;
+    }
+
+    private static List<Capability> getPackageSourcesInternal(
         ResolveContext rc, Capability cap, Map<Resource, Packages> resourcePkgMap,
-        Set<Capability> sources, Set<Capability> cycleMap)
+        List<Capability> sources, Set<Capability> cycleMap)
     {
         if (cap.getNamespace().equals(PackageNamespace.PACKAGE_NAMESPACE))
         {
-            if (!cycleMap.add(cap))
+            if (cycleMap.contains(cap))
             {
                 return sources;
             }
+            cycleMap.add(cap);
 
             // Get the package name associated with the capability.
             String pkgName = cap.getAttributes()
@@ -1719,7 +1673,10 @@
                     {
                         sourceCap = new WrappedCapability(cap.getResource(), sourceCap);
                     }
-                    sources.add(sourceCap);
+                    if (!sources.contains(sourceCap))
+                    {
+                        sources.add(sourceCap);
+                    }
                 }
             }
 
@@ -1997,9 +1954,9 @@
             System.out.println("    " + entry.getKey() + " - " + entry.getValue());
         }
         System.out.println("  USED");
-        for (Entry<String, Map<Capability, UsedBlames>> entry : packages.m_usedPkgs.entrySet())
-        {
-            System.out.println("    " + entry.getKey() + " - " + entry.getValue().values());
+        for (Entry<String, List<UsedBlames>> entry : packages.m_usedPkgs.entrySet())
+        {
+            System.out.println("    " + entry.getKey() + " - " + entry.getValue());
         }
     }
 
