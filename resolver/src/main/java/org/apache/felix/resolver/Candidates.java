/*
 * Licensed to the Apache Software Foundation (ASF) under one
 * or more contributor license agreements.  See the NOTICE file
 * distributed with this work for additional information
 * regarding copyright ownership.  The ASF licenses this file
 * to you under the Apache License, Version 2.0 (the
 * "License"); you may not use this file except in compliance
 * with the License.  You may obtain a copy of the License at
 *
 *   http://www.apache.org/licenses/LICENSE-2.0
 *
 * Unless required by applicable law or agreed to in writing,
 * software distributed under the License is distributed on an
 * "AS IS" BASIS, WITHOUT WARRANTIES OR CONDITIONS OF ANY
 * KIND, either express or implied.  See the License for the
 * specific language governing permissions and limitations
 * under the License.
 */
package org.apache.felix.resolver;

import java.util.ArrayList;
import java.util.Collection;
import java.util.Collections;
import java.util.Iterator;
import java.util.LinkedHashMap;
import java.util.List;
import java.util.Map;
import java.util.Map.Entry;
import java.util.Set;
import java.util.TreeMap;

import org.apache.felix.resolver.util.CopyOnWriteSet;
import org.apache.felix.resolver.util.CopyOnWriteList;
import org.apache.felix.resolver.util.OpenHashMap;
import org.apache.felix.resolver.util.OpenHashMapList;
import org.apache.felix.resolver.util.OpenHashMapSet;
<<<<<<< HEAD
import org.apache.felix.resolver.util.ShadowList;
=======
>>>>>>> 3c3a5a4e
import org.osgi.framework.Version;
import org.osgi.framework.namespace.HostNamespace;
import org.osgi.framework.namespace.IdentityNamespace;
import org.osgi.framework.namespace.PackageNamespace;
import org.osgi.resource.Capability;
import org.osgi.resource.Requirement;
import org.osgi.resource.Resource;
import org.osgi.resource.Wire;
import org.osgi.resource.Wiring;
import org.osgi.service.resolver.HostedCapability;
import org.osgi.service.resolver.ResolutionException;
import org.osgi.service.resolver.ResolveContext;

class Candidates
{
    public static final int MANDATORY = 0;
    public static final int OPTIONAL = 1;

    private final Set<Resource> m_mandatoryResources;
    // Maps a capability to requirements that match it.
    private final OpenHashMapSet<Capability, Requirement> m_dependentMap;
    // Maps a requirement to the capability it matches.
    private final OpenHashMapList<Requirement, Capability> m_candidateMap;
    // Maps a bundle revision to its associated wrapped revision; this only happens
    // when a revision being resolved has fragments to attach to it.
    private final Map<Resource, WrappedResource> m_allWrappedHosts;
    // Map used when populating candidates to hold intermediate and final results.
    private final Map<Resource, Object> m_populateResultCache;

    // Flag to signal if fragments are present in the candidate map.
    private boolean m_fragmentsPresent = false;

    private final Map<Resource, Boolean> m_validOnDemandResources;

    private final Map<Capability, Requirement> m_subtitutableMap;

    private final OpenHashMapSet<Requirement, Capability> m_path;

    /**
     * Private copy constructor used by the copy() method.
     */
    private Candidates(
        Set<Resource> mandatoryResources,
        OpenHashMapSet<Capability, Requirement> dependentMap,
        OpenHashMapList<Requirement, Capability> candidateMap,
        Map<Resource, WrappedResource> wrappedHosts, Map<Resource, Object> populateResultCache,
        boolean fragmentsPresent,
        Map<Resource, Boolean> onDemandResources,
        Map<Capability, Requirement> substitutableMap,
        OpenHashMapSet<Requirement, Capability> path)
    {
        m_mandatoryResources = mandatoryResources;
        m_dependentMap = dependentMap;
        m_candidateMap = candidateMap;
        m_allWrappedHosts = wrappedHosts;
        m_populateResultCache = populateResultCache;
        m_fragmentsPresent = fragmentsPresent;
        m_validOnDemandResources = onDemandResources;
        m_subtitutableMap = substitutableMap;
        m_path = path;
    }

    /**
     * Constructs an empty Candidates object.
     */
    public Candidates(Map<Resource, Boolean> validOnDemandResources)
    {
<<<<<<< HEAD
        m_mandatoryResources = new HashSet<Resource>();
        m_dependentMap = new OpenHashMapSet<Capability, Requirement>();
        m_candidateMap = new OpenHashMapList<Requirement, Capability>();
        m_allWrappedHosts = new HashMap<Resource, WrappedResource>();
        m_populateResultCache = new HashMap<Resource, Object>();
        m_validOnDemandResources = validOnDemandResources;
        m_subtitutableMap = new HashMap<Capability, Requirement>();
=======
        m_mandatoryResources = new CopyOnWriteSet<Resource>();
        m_dependentMap = new OpenHashMapSet<Capability, Requirement>();
        m_candidateMap = new OpenHashMapList<Requirement, Capability>();
        m_allWrappedHosts = new OpenHashMap<Resource, WrappedResource>();
        m_populateResultCache = new LinkedHashMap<Resource, Object>();
        m_validOnDemandResources = validOnDemandResources;
        m_subtitutableMap = new LinkedHashMap<Capability, Requirement>();
>>>>>>> 3c3a5a4e
        m_path = new OpenHashMapSet<Requirement, Capability>(3);
    }

    public Object getPath() {
        return m_path;
    }

    /**
     * Populates candidates for the specified revision. How a revision is
     * resolved depends on its resolution type as follows:
     * <ul>
     * <li><tt>MANDATORY</tt> - must resolve and failure to do so throws an
     * exception.</li>
     * <li><tt>OPTIONAL</tt> - attempt to resolve, but no exception is thrown if
     * the resolve fails.</li>
     * <li><tt>ON_DEMAND</tt> - only resolve on demand; this only applies to
     * fragments and will only resolve a fragment if its host is already
     * selected as a candidate.</li>
     * </ul>
     *
     * @param rc the resolve context used for populating the candidates.
     * @param resource the resource whose candidates should be populated.
     * @param resolution indicates the resolution type.
     */
    public final void populate(
        ResolveContext rc, Resource resource, int resolution) throws ResolutionException
    {
        // Get the current result cache value, to make sure the revision
        // hasn't already been populated.
        Object cacheValue = m_populateResultCache.get(resource);
        // Has been unsuccessfully populated.
        if (cacheValue instanceof ResolutionException)
        {
            return;
        }
        // Has been successfully populated.
        else if (cacheValue instanceof Boolean)
        {
            return;
        }

        // We will always attempt to populate fragments, since this is necessary
        // for ondemand attaching of fragment. However, we'll only attempt to
        // populate optional non-fragment revisions if they aren't already
        // resolved.
        boolean isFragment = Util.isFragment(resource);
        if (!isFragment && rc.getWirings().containsKey(resource))
        {
            return;
        }

        if (resolution == MANDATORY)
        {
            m_mandatoryResources.add(resource);
        }
        try
        {
            // Try to populate candidates for the optional revision.
            populateResource(rc, resource);
        }
        catch (ResolutionException ex)
        {
            // Only throw an exception if resolution is mandatory.
            if (resolution == MANDATORY)
            {
                throw ex;
            }
        }
    }

    /**
     * Populates candidates for the specified revision.
     *
     * @param rc the resolver state used for populating the candidates.
     * @param resource the revision whose candidates should be populated.
     */
// TODO: FELIX3 - Modify to not be recursive.
    @SuppressWarnings("unchecked")
    private void populateResource(ResolveContext rc, Resource resource) throws ResolutionException
    {
        // Determine if we've already calculated this revision's candidates.
        // The result cache will have one of three values:
        //   1. A resolve exception if we've already attempted to populate the
        //      revision's candidates but were unsuccessful.
        //   2. Boolean.TRUE indicating we've already attempted to populate the
        //      revision's candidates and were successful.
        //   3. An array containing the cycle count, current map of candidates
        //      for already processed requirements, and a list of remaining
        //      requirements whose candidates still need to be calculated.
        // For case 1, rethrow the exception. For case 2, simply return immediately.
        // For case 3, this means we have a cycle so we should continue to populate
        // the candidates where we left off and not record any results globally
        // until we've popped completely out of the cycle.

        // Keeps track of the number of times we've reentered this method
        // for the current revision.
        Integer cycleCount = null;

        // Keeps track of the candidates we've already calculated for the
        // current revision's requirements.
        Map<Requirement, List<Capability>> localCandidateMap = null;

        // Keeps track of the current revision's requirements for which we
        // haven't yet found candidates.
        List<Requirement> remainingReqs = null;

        // Get the cache value for the current revision.
        Object cacheValue = m_populateResultCache.get(resource);

        // This is case 1.
        if (cacheValue instanceof ResolutionException)
        {
            throw (ResolutionException) cacheValue;
        }
        // This is case 2.
        else if (cacheValue instanceof Boolean)
        {
            return;
        }
        // This is case 3.
        else if (cacheValue != null)
        {
            // Increment and get the cycle count.
            cycleCount = (Integer) (((Object[]) cacheValue)[0] = (Integer) ((Object[]) cacheValue)[0] + 1);
            // Get the already populated candidates.
            localCandidateMap = (Map) ((Object[]) cacheValue)[1];
            // Get the remaining requirements.
            remainingReqs = (List) ((Object[]) cacheValue)[2];
        }

        // If there is no cache value for the current revision, then this is
        // the first time we are attempting to populate its candidates, so
        // do some one-time checks and initialization.
        if ((remainingReqs == null) && (localCandidateMap == null))
        {
            // Record cycle count.
            cycleCount = 0;

            // Create a local map for populating candidates first, just in case
            // the revision is not resolvable.
<<<<<<< HEAD
            localCandidateMap = new HashMap<Requirement, List<Capability>>();
=======
            localCandidateMap = new OpenHashMap<Requirement, List<Capability>>();
>>>>>>> 3c3a5a4e

            // Create a modifiable list of the revision's requirements.
            remainingReqs = new ArrayList<Requirement>(resource.getRequirements(null));

            // Add these value to the result cache so we know we are
            // in the middle of populating candidates for the current
            // revision.
            m_populateResultCache.put(resource,
                cacheValue = new Object[] { cycleCount, localCandidateMap, remainingReqs });
        }

        // If we have requirements remaining, then find candidates for them.
        while (!remainingReqs.isEmpty())
        {
            Requirement req = remainingReqs.remove(0);

            // Ignore non-effective and dynamic requirements.
            String resolution = req.getDirectives()
                .get(PackageNamespace.REQUIREMENT_RESOLUTION_DIRECTIVE);
            if (!rc.isEffective(req)
                || ((resolution != null)
                && resolution.equals(PackageNamespace.RESOLUTION_DYNAMIC)))
            {
                continue;
            }

            // Process the candidates, removing any candidates that
            // cannot resolve.
            List<Capability> candidates = rc.findProviders(req);
            ResolutionException rethrow = processCandidates(rc, resource, candidates);

            // First, due to cycles, makes sure we haven't already failed in
            // a deeper recursion.
            Object result = m_populateResultCache.get(resource);
            if (result instanceof ResolutionException)
            {
                throw (ResolutionException) result;
            }
            // Next, if are no candidates remaining and the requirement is not
            // not optional, then record and throw a resolve exception.
            else if (candidates.isEmpty() && !Util.isOptional(req))
            {
                if (Util.isFragment(resource) && rc.getWirings().containsKey(resource))
                {
                    // This is a fragment that is already resolved and there is no unresolved hosts to attach it to.
                    m_populateResultCache.put(resource, Boolean.TRUE);
                    return;
                }
                String msg = "Unable to resolve " + resource
                    + ": missing requirement " + req;
                if (rethrow != null)
                {
                    msg = msg + " [caused by: " + rethrow.getMessage() + "]";
                }
                rethrow = new ResolutionException(msg, null, Collections.singleton(req));
                m_populateResultCache.put(resource, rethrow);
                throw rethrow;
            }
            // Otherwise, if we actually have candidates for the requirement, then
            // add them to the local candidate map.
            else if (candidates.size() > 0)
            {
                localCandidateMap.put(req, candidates);
            }
        }

        // If we are exiting from a cycle then decrement
        // cycle counter, otherwise record the result.
        if (cycleCount > 0)
        {
            ((Object[]) cacheValue)[0] = cycleCount - 1;
        }
        else if (cycleCount == 0)
        {
            // Record that the revision was successfully populated.
            m_populateResultCache.put(resource, Boolean.TRUE);
            // Merge local candidate map into global candidate map.
            if (localCandidateMap.size() > 0)
            {
                add(localCandidateMap);
            }
            if ((rc instanceof FelixResolveContext) && !Util.isFragment(resource))
            {
                Collection<Resource> ondemandFragments = ((FelixResolveContext) rc).getOndemandResources(resource);
                for (Resource fragment : ondemandFragments)
                {
                    Boolean valid = m_validOnDemandResources.get(fragment);
                    if (valid == null)
                    {
                        // Mark this resource as a valid on demand resource
                        m_validOnDemandResources.put(fragment, Boolean.TRUE);
                        valid = Boolean.TRUE;
                    }
                    if (valid)
                    {
                        // This resource is a valid on demand resource;
                        // populate it now, consider it optional
                        populate(rc, fragment, OPTIONAL);
                    }
                }
            }
        }
    }

    private void populateSubstitutables()
    {
        for (Map.Entry<Resource, Object> populated : m_populateResultCache.entrySet())
        {
            if (populated.getValue() instanceof Boolean)
            {
                populateSubstitutables(populated.getKey());
            }
        }
    }

    private void populateSubstitutables(Resource resource)
    {
        // Collect the package names exported
        List<Capability> packageExports = resource.getCapabilities(PackageNamespace.PACKAGE_NAMESPACE);
        if (packageExports.isEmpty())
        {
            return;
        }
        List<Requirement> packageImports = resource.getRequirements(PackageNamespace.PACKAGE_NAMESPACE);
        if (packageImports.isEmpty())
        {
            return;
        }
        Map<String, List<Capability>> exportNames = new LinkedHashMap<String, List<Capability>>();
        for (Capability packageExport : packageExports)
        {
            String packageName = (String) packageExport.getAttributes().get(PackageNamespace.PACKAGE_NAMESPACE);
            List<Capability> caps = exportNames.get(packageName);
            if (caps == null)
            {
                caps = new ArrayList<Capability>(1);
                exportNames.put(packageName, caps);
            }
            caps.add(packageExport);
        }
        // Check if any requirements substitute one of the exported packages
        for (Requirement req : packageImports)
        {
            List<Capability> substitutes = m_candidateMap.get(req);
            if (substitutes != null && !substitutes.isEmpty())
            {
                String packageName = (String) substitutes.iterator().next().getAttributes().get(PackageNamespace.PACKAGE_NAMESPACE);
                List<Capability> exportedPackages = exportNames.get(packageName);
                if (exportedPackages != null)
                {
                    // The package is exported;
                    // Check if the requirement only has the bundle's own export as candidates
                    substitutes = new ArrayList<Capability>(substitutes);
                    for (Capability exportedPackage : exportedPackages)
                    {
                        substitutes.remove(exportedPackage);
                    }
                    if (!substitutes.isEmpty())
                    {
                        for (Capability exportedPackage : exportedPackages)
                        {
                            m_subtitutableMap.put(exportedPackage, req);
                        }
                    }
                }
            }
        }
    }

    private static final int UNPROCESSED = 0;
    private static final int PROCESSING = 1;
    private static final int SUBSTITUTED = 2;
    private static final int EXPORTED = 3;

    void checkSubstitutes(List<Candidates> importPermutations) throws ResolutionException
    {
        Map<Capability, Integer> substituteStatuses = new LinkedHashMap<Capability, Integer>(m_subtitutableMap.size());
        for (Capability substitutable : m_subtitutableMap.keySet())
        {
            // initialize with unprocessed
            substituteStatuses.put(substitutable, UNPROCESSED);
        }
        // note we are iterating over the original unmodified map by design
        for (Capability substitutable : m_subtitutableMap.keySet())
        {
            isSubstituted(substitutable, substituteStatuses);
        }

        // Remove any substituted exports from candidates
        for (Map.Entry<Capability, Integer> substituteStatus : substituteStatuses.entrySet())
        {
            if (substituteStatus.getValue() == SUBSTITUTED)
            {
                if (m_dependentMap.isEmpty())
                {
                    // make sure the dependents are populated
                    populateDependents();
                }
            }
            // add a permutation that imports a different candidate for the substituted if possible
            Requirement substitutedReq = m_subtitutableMap.get(substituteStatus.getKey());
            if (substitutedReq != null)
            {
                permutateIfNeeded(substitutedReq, importPermutations);
            }
            Set<Requirement> dependents = m_dependentMap.get(substituteStatus.getKey());
            if (dependents != null)
            {
                for (Requirement dependent : dependents)
                {
                    List<Capability> candidates = m_candidateMap.get(dependent);
                    if (candidates != null)
                    {
                        candidates:
                        for (Iterator<Capability> iCandidates = candidates.iterator(); iCandidates.hasNext();)
                        {
                            Capability candidate = iCandidates.next();
                            Integer candidateStatus = substituteStatuses.get(candidate);
                            if (candidateStatus == null)
                            {
                                candidateStatus = EXPORTED;
                            }
                            switch (candidateStatus)
                            {
                                case EXPORTED:
                                    // non-substituted candidate hit before the substituted one; do not continue
                                    break candidates;
                                case SUBSTITUTED:
                                default:
                                    // Need to remove any substituted that comes before an exported candidate
                                    iCandidates.remove();
                                    // continue to next candidate
                                    break;
                            }
                        }
                        if (candidates.isEmpty())
                        {
                            if (Util.isOptional(dependent))
                            {
                                m_candidateMap.remove(dependent);
                            }
                            else
                            {
                                String msg = "Unable to resolve " + dependent.getResource()
                                        + ": missing requirement " + dependent;
                                throw new ResolutionException(msg, null, Collections.singleton(dependent));
                            }
                        }
                    }
                }
            }
        }
    }

    private boolean isSubstituted(Capability substitutableCap, Map<Capability, Integer> substituteStatuses)
    {
        Integer substituteState = substituteStatuses.get(substitutableCap);
        if (substituteState == null)
        {
            return false;
        }

        switch (substituteState)
        {
            case PROCESSING:
                // found a cycle mark the initiator as not substituted
                substituteStatuses.put(substitutableCap, EXPORTED);
                return false;
            case SUBSTITUTED:
                return true;
            case EXPORTED:
                return false;
            default:
                break;
        }

        Requirement substitutableReq = m_subtitutableMap.get(substitutableCap);
        if (substitutableReq == null)
        {
            // this should never happen.
            return false;
        }
        // mark as processing to detect cycles
        substituteStatuses.put(substitutableCap, PROCESSING);
        // discover possible substitutes
        List<Capability> substitutes = m_candidateMap.get(substitutableReq);
        if (substitutes != null)
        {
            for (Capability substituteCandidate : substitutes)
            {
                if (substituteCandidate.getResource().equals(substitutableCap.getResource()))
                {
                    substituteStatuses.put(substitutableCap, EXPORTED);
                    return false;
                }
                if (!isSubstituted(substituteCandidate, substituteStatuses))
                {
                    // The resource's exported package is substituted for this permutation.
                    substituteStatuses.put(substitutableCap, SUBSTITUTED);
                    return true;
                }
            }
        }
        // if we get here then the export is not substituted
        substituteStatuses.put(substitutableCap, EXPORTED);
        return false;
    }

    public void populateDynamic(
        ResolveContext rc, Resource resource,
        Requirement req, List<Capability> candidates) throws ResolutionException
    {
        // Record the revision associated with the dynamic require
        // as a mandatory revision.
        m_mandatoryResources.add(resource);

        // Add the dynamic imports candidates.
        add(req, candidates);

        // Process the candidates, removing any candidates that
        // cannot resolve.
        ResolutionException rethrow = processCandidates(rc, resource, candidates);

        if (candidates.isEmpty())
        {
            if (rethrow == null)
            {
                rethrow = new ResolutionException(
                    "Dynamic import failed.", null, Collections.singleton(req));
            }
            throw rethrow;
        }

        m_populateResultCache.put(resource, Boolean.TRUE);
    }

    /**
     * This method performs common processing on the given set of candidates.
     * Specifically, it removes any candidates which cannot resolve and it
     * synthesizes candidates for any candidates coming from any attached
     * fragments, since fragment capabilities only appear once, but technically
     * each host represents a unique capability.
     *
     * @param rc the resolver state.
     * @param resource the revision being resolved.
     * @param candidates the candidates to process.
     * @return a resolve exception to be re-thrown, if any, or null.
     */
    private ResolutionException processCandidates(
        ResolveContext rc,
        Resource resource,
        List<Capability> candidates)
    {
        // Get satisfying candidates and populate their candidates if necessary.
        ResolutionException rethrow = null;
        Set<Capability> fragmentCands = null;
        for (Iterator<Capability> itCandCap = candidates.iterator();
            itCandCap.hasNext();)
        {
            Capability candCap = itCandCap.next();

            boolean isFragment = Util.isFragment(candCap.getResource());

            // If the capability is from a fragment, then record it
            // because we have to insert associated host capabilities
            // if the fragment is already attached to any hosts.
            if (isFragment)
            {
                if (fragmentCands == null)
                {
                    fragmentCands = new CopyOnWriteSet<Capability>();
                }
                fragmentCands.add(candCap);
            }

            // If the candidate revision is a fragment, then always attempt
            // to populate candidates for its dependency, since it must be
            // attached to a host to be used. Otherwise, if the candidate
            // revision is not already resolved and is not the current version
            // we are trying to populate, then populate the candidates for
            // its dependencies as well.
            // NOTE: Technically, we don't have to check to see if the
            // candidate revision is equal to the current revision, but this
            // saves us from recursing and also simplifies exceptions messages
            // since we effectively chain exception messages for each level
            // of recursion; thus, any avoided recursion results in fewer
            // exceptions to chain when an error does occur.
            if ((isFragment || !rc.getWirings().containsKey(candCap.getResource()))
                && !candCap.getResource().equals(resource))
            {
                try
                {
                    populateResource(rc, candCap.getResource());
                }
                catch (ResolutionException ex)
                {
                    if (rethrow == null)
                    {
                        rethrow = ex;
                    }
                    // Remove the candidate since we weren't able to
                    // populate its candidates.
                    itCandCap.remove();
                }
            }
        }

        // If any of the candidates for the requirement were from a fragment,
        // then also insert synthesized hosted capabilities for any other host
        // to which the fragment is attached since they are all effectively
        // unique capabilities.
        if (fragmentCands != null)
        {
            for (Capability fragCand : fragmentCands)
            {
                String fragCandName = fragCand.getNamespace();
                if (IdentityNamespace.IDENTITY_NAMESPACE.equals(fragCandName))
                {
                    // no need to wrap identity namespace ever
                    continue;
                }
                // Only necessary for resolved fragments.
                Wiring wiring = rc.getWirings().get(fragCand.getResource());
                if (wiring != null)
                {
                    // Fragments only have host wire, so each wire represents
                    // an attached host.
                    for (Wire wire : wiring.getRequiredResourceWires(HostNamespace.HOST_NAMESPACE))
                    {
                        // If the capability is a package, then make sure the
                        // host actually provides it in its resolved capabilities,
                        // since it may be a substitutable export.
                        if (!fragCandName.equals(PackageNamespace.PACKAGE_NAMESPACE)
                            || rc.getWirings().get(wire.getProvider())
                            .getResourceCapabilities(null).contains(fragCand))
                        {
                            // Note that we can just add this as a candidate
                            // directly, since we know it is already resolved.
                            // NOTE: We are synthesizing a hosted capability here,
                            // but we are not using a ShadowList like we do when
                            // we synthesizing capabilities for unresolved hosts.
                            // It is not necessary to use the ShadowList here since
                            // the host is resolved, because in that case we can
                            // calculate the proper package space by traversing
                            // the wiring. In the unresolved case, this isn't possible
                            // so we need to use the ShadowList so we can keep
                            // a reference to a synthesized resource with attached
                            // fragments so we can correctly calculate its package
                            // space.
                            // Must remove the fragment candidate because we must
                            // only use hosted capabilities for package namespace
                            candidates.remove(fragCand);
                            rc.insertHostedCapability(
                                candidates,
                                new WrappedCapability(
                                    wire.getCapability().getResource(),
                                    fragCand));
                        }
                    }
                }
            }
        }

        return rethrow;
    }

    public boolean isPopulated(Resource resource)
    {
        Object value = m_populateResultCache.get(resource);
        return ((value != null) && (value instanceof Boolean));
    }

    public ResolutionException getResolveException(Resource resource)
    {
        Object value = m_populateResultCache.get(resource);
        return ((value != null) && (value instanceof ResolutionException))
            ? (ResolutionException) value : null;
    }

    /**
     * Adds a requirement and its matching candidates to the internal data
     * structure. This method assumes it owns the data being passed in and does
     * not make a copy. It takes the data and processes, such as calculating
     * which requirements depend on which capabilities and recording any
     * fragments it finds for future merging.
     *
     * @param req the requirement to add.
     * @param candidates the candidates matching the requirement.
     */
    private void add(Requirement req, List<Capability> candidates)
    {
        if (req.getNamespace().equals(HostNamespace.HOST_NAMESPACE))
        {
            m_fragmentsPresent = true;
        }

        // Record the candidates.
<<<<<<< HEAD
        m_candidateMap.put(req, new CopyOnWriteList<Capability>(candidates));
=======
        if (!(candidates instanceof CopyOnWriteList)) {
            candidates = new CopyOnWriteList<Capability>(candidates);
        }
        m_candidateMap.put(req, candidates);
>>>>>>> 3c3a5a4e
    }

    /**
     * Adds requirements and candidates in bulk. The outer map is not retained
     * by this method, but the inner data structures are, so they should not be
     * further modified by the caller.
     *
     * @param candidates the bulk requirements and candidates to add.
     */
    private void add(Map<Requirement, List<Capability>> candidates)
    {
        for (Entry<Requirement, List<Capability>> entry : candidates.entrySet())
        {
            add(entry.getKey(), entry.getValue());
        }
    }

    /**
     * Returns the wrapped resource associated with the given resource. If the
     * resource was not wrapped, then the resource itself is returned. This is
     * really only needed to determine if the root resources of the resolve have
     * been wrapped.
     *
     * @param r the resource whose wrapper is desired.
     * @return the wrapper resource or the resource itself if it was not
     * wrapped.
     */
    public Resource getWrappedHost(Resource r)
    {
        Resource wrapped = m_allWrappedHosts.get(r);
        return (wrapped == null) ? r : wrapped;
    }

    /**
     * Gets the candidates associated with a given requirement.
     *
     * @param req the requirement whose candidates are desired.
     * @return the matching candidates or null.
     */
    public List<Capability> getCandidates(Requirement req)
    {
        List<Capability> candidates = m_candidateMap.get(req);
        if (candidates != null)
        {
            return Collections.unmodifiableList(candidates);
        }
        return null;
    }

    public Capability getFirstCandidate(Requirement req)
    {
        List<Capability> candidates = m_candidateMap.get(req);
        if (candidates != null && !candidates.isEmpty())
        {
            return m_candidateMap.get(req).get(0);
        }
        return null;
    }

    public void removeFirstCandidate(Requirement req)
    {
        List<Capability> candidates = m_candidateMap.get(req);
        // Remove the conflicting candidate.
        Capability cap = candidates.remove(0);
        if (candidates.isEmpty())
        {
            m_candidateMap.remove(req);
        }
        // Update resolution path
<<<<<<< HEAD
        CopyOnWriteSet<Capability> capPath = m_path.get(req);
=======
        Set<Capability> capPath = m_path.get(req);
>>>>>>> 3c3a5a4e
        if (capPath == null) {
            capPath = new CopyOnWriteSet<Capability>();
            m_path.put(req, capPath);
        }
        capPath.add(cap);
    }

    public List<Capability> clearCandidates(Requirement req, Collection<Capability> caps)
    {
        List<Capability> l = m_candidateMap.get(req);
        l.removeAll(caps);
        // Update resolution path
<<<<<<< HEAD
        CopyOnWriteSet<Capability> capPath = m_path.get(req);
=======
        Set<Capability> capPath = m_path.get(req);
>>>>>>> 3c3a5a4e
        if (capPath == null) {
            capPath = new CopyOnWriteSet<Capability>();
            m_path.put(req, capPath);
        }
        capPath.addAll(caps);
        return l;
    }

    /**
     * Merges fragments into their hosts. It does this by wrapping all host
     * modules and attaching their selected fragments, removing all unselected
     * fragment modules, and replacing all occurrences of the original fragments
     * in the internal data structures with the wrapped host modules instead.
     * Thus, fragment capabilities and requirements are merged into the
     * appropriate host and the candidates for the fragment now become
     * candidates for the host. Likewise, any module depending on a fragment now
     * depend on the host. Note that this process is sort of like
     * multiplication, since one fragment that can attach to two hosts
     * effectively gets multiplied across the two hosts. So, any modules being
     * satisfied by the fragment will end up having the two hosts as potential
     * candidates, rather than the single fragment.
     *
     * @throws org.osgi.service.resolver.ResolutionException if the removal of any unselected fragments
     * result in the root module being unable to resolve.
     */
    public void prepare(ResolveContext rc) throws ResolutionException
    {
        // Maps a host capability to a map containing its potential fragments;
        // the fragment map maps a fragment symbolic name to a map that maps
        // a version to a list of fragments requirements matching that symbolic
        // name and version.
        Map<Capability, Map<String, Map<Version, List<Requirement>>>> hostFragments = Collections.emptyMap();
        if (m_fragmentsPresent)
        {
            hostFragments = populateDependents();
        }

        // This method performs the following steps:
        // 1. Select the fragments to attach to a given host.
        // 2. Wrap hosts and attach fragments.
        // 3. Remove any unselected fragments. This is necessary because
        //    other revisions may depend on the capabilities of unselected
        //    fragments, so we need to remove the unselected fragments and
        //    any revisions that depends on them, which could ultimately cause
        //    the entire resolve to fail.
        // 4. Replace all fragments with any host it was merged into
        //    (effectively multiplying it).
        //    * This includes setting candidates for attached fragment
        //      requirements as well as replacing fragment capabilities
        //      with host's attached fragment capabilities.
        // Steps 1 and 2
        List<WrappedResource> hostResources = new ArrayList<WrappedResource>();
        List<Resource> unselectedFragments = new ArrayList<Resource>();
        for (Entry<Capability, Map<String, Map<Version, List<Requirement>>>> hostEntry : hostFragments.entrySet())
        {
            // Step 1
            Capability hostCap = hostEntry.getKey();
            Map<String, Map<Version, List<Requirement>>> fragments =
                hostEntry.getValue();
            List<Resource> selectedFragments = new ArrayList<Resource>();
            for (Entry<String, Map<Version, List<Requirement>>> fragEntry
                : fragments.entrySet())
            {
                boolean isFirst = true;
                for (Entry<Version, List<Requirement>> versionEntry
                    : fragEntry.getValue().entrySet())
                {
                    for (Requirement hostReq : versionEntry.getValue())
                    {
                        // Selecting the first fragment in each entry, which
                        // is equivalent to selecting the highest version of
                        // each fragment with a given symbolic name.
                        if (isFirst)
                        {
                            selectedFragments.add(hostReq.getResource());
                            isFirst = false;
                        }
                        // For any fragment that wasn't selected, remove the
                        // current host as a potential host for it and remove it
                        // as a dependent on the host. If there are no more
                        // potential hosts for the fragment, then mark it as
                        // unselected for later removal.
                        else
                        {
                            m_dependentMap.get(hostCap).remove(hostReq);
                            List<Capability> hosts = m_candidateMap.get(hostReq);
                            hosts.remove(hostCap);
                            if (hosts.isEmpty())
                            {
                                unselectedFragments.add(hostReq.getResource());
                            }
                        }
                    }
                }
            }

            // Step 2
            WrappedResource wrappedHost =
                new WrappedResource(hostCap.getResource(), selectedFragments);
            hostResources.add(wrappedHost);
            m_allWrappedHosts.put(hostCap.getResource(), wrappedHost);
        }

        // Step 3
        for (Resource fragment : unselectedFragments)
        {
            removeResource(fragment,
                new ResolutionException(
                    "Fragment was not selected for attachment: " + fragment));
        }

        // Step 4
        for (WrappedResource hostResource : hostResources)
        {
            // Replaces capabilities from fragments with the capabilities
            // from the merged host.
            for (Capability c : hostResource.getCapabilities(null))
            {
                // Don't replace the host capability, since the fragment will
                // really be attached to the original host, not the wrapper.
                if (!c.getNamespace().equals(HostNamespace.HOST_NAMESPACE))
                {
                    Capability origCap = ((HostedCapability) c).getDeclaredCapability();
                    // Note that you might think we could remove the original cap
                    // from the dependent map, but you can't since it may come from
                    // a fragment that is attached to multiple hosts, so each host
                    // will need to make their own copy.
                    CopyOnWriteSet<Requirement> dependents = m_dependentMap.get(origCap);
                    if (dependents != null)
                    {
                        dependents = new CopyOnWriteSet<Requirement>(dependents);
                        m_dependentMap.put(c, dependents);
                        for (Requirement r : dependents)
                        {
                            // We have synthesized hosted capabilities for all
                            // fragments that have been attached to hosts by
                            // wrapping the host bundle and their attached
                            // fragments. We need to use the ResolveContext to
                            // determine the proper priority order for hosted
                            // capabilities since the order may depend on the
                            // declaring host/fragment combination. However,
                            // internally we completely wrap the host revision
                            // and make all capabilities/requirements point back
                            // to the wrapped host not the declaring host. The
                            // ResolveContext expects HostedCapabilities to point
                            // to the declaring revision, so we need two separate
                            // candidate lists: one for the ResolveContext with
                            // HostedCapabilities pointing back to the declaring
                            // host and one for the resolver with HostedCapabilities
                            // pointing back to the wrapped host. We ask the
                            // ResolveContext to insert its appropriate HostedCapability
                            // into its list, then we mirror the insert into a
                            // shadow list with the resolver's HostedCapability.
                            // We only need to ask the ResolveContext to find
                            // the insert position for fragment caps since these
                            // were synthesized and we don't know their priority.
                            // However, in the resolver's candidate list we need
                            // to replace all caps with the wrapped caps, no
                            // matter if they come from the host or fragment,
                            // since we are completing replacing the declaring
                            // host and fragments with the wrapped host.
                            List<Capability> cands = m_candidateMap.get(r);
                            if (!(cands instanceof ShadowList))
                            {
                                ShadowList<Capability> shadow = new ShadowList<Capability>(cands);
                                m_candidateMap.put(r, shadow);
                                cands = shadow;
                            }

                            // If the original capability is from a fragment, then
                            // ask the ResolveContext to insert it and update the
                            // shadow copy of the list accordingly.
                            if (!origCap.getResource().equals(hostResource.getDeclaredResource()))
                            {
                                List<Capability> original = ((ShadowList<Capability>) cands).getOriginal();
                                int removeIdx = original.indexOf(origCap);
                                if (removeIdx != -1)
                                {
                                    original.remove(removeIdx);
                                    cands.remove(removeIdx);
                                }
                                int insertIdx = rc.insertHostedCapability(
                                    original,
                                    new SimpleHostedCapability(
                                        hostResource.getDeclaredResource(),
                                        origCap));
                                cands.add(insertIdx, c);
                            }
                            // If the original capability is from the host, then
                            // we just need to replace it in the shadow list.
                            else
                            {
                                int idx = cands.indexOf(origCap);
                                cands.set(idx, c);
                            }
                        }
                    }
                }
            }

            // Copy candidates for fragment requirements to the host.
            for (Requirement r : hostResource.getRequirements(null))
            {
                Requirement origReq = ((WrappedRequirement) r).getDeclaredRequirement();
                List<Capability> cands = m_candidateMap.get(origReq);
                if (cands != null)
                {
                    m_candidateMap.put(r, new CopyOnWriteList<Capability>(cands));
                    for (Capability cand : cands)
                    {
                        Set<Requirement> dependents = m_dependentMap.get(cand);
                        dependents.remove(origReq);
                        dependents.add(r);
                    }
                }
            }
        }

        // Lastly, verify that all mandatory revisions are still
        // populated, since some might have become unresolved after
        // selecting fragments/singletons.
        for (Resource resource : m_mandatoryResources)
        {
            if (!isPopulated(resource))
            {
                throw getResolveException(resource);
            }
        }

        populateSubstitutables();

        m_candidateMap.concat();
        m_dependentMap.concat();
    }

    // Maps a host capability to a map containing its potential fragments;
    // the fragment map maps a fragment symbolic name to a map that maps
    // a version to a list of fragments requirements matching that symbolic
    // name and version.
    private Map<Capability, Map<String, Map<Version, List<Requirement>>>> populateDependents()
    {
        Map<Capability, Map<String, Map<Version, List<Requirement>>>> hostFragments =
<<<<<<< HEAD
            new HashMap<Capability, Map<String, Map<Version, List<Requirement>>>>();
        for (Entry<Requirement, CopyOnWriteList<Capability>> entry : m_candidateMap.entrySet())
=======
            new OpenHashMap<Capability, Map<String, Map<Version, List<Requirement>>>>();
        for (Entry<Requirement, List<Capability>> entry : m_candidateMap.entrySet())
>>>>>>> 3c3a5a4e
        {
            Requirement req = entry.getKey();
            List<Capability> caps = entry.getValue();
            for (Capability cap : caps)
            {
                // Record the requirement as dependent on the capability.
                CopyOnWriteSet<Requirement> dependents = m_dependentMap.get(cap);
                if (dependents == null)
                {
                    dependents = new CopyOnWriteSet<Requirement>();
                    m_dependentMap.put(cap, dependents);
                }
                dependents.add(req);

                // Keep track of hosts and associated fragments.
                if (req.getNamespace().equals(HostNamespace.HOST_NAMESPACE))
                {
                    String resSymName = Util.getSymbolicName(req.getResource());
                    Version resVersion = Util.getVersion(req.getResource());

                    Map<String, Map<Version, List<Requirement>>> fragments = hostFragments.get(cap);
                    if (fragments == null)
                    {
                        fragments = new OpenHashMap<String, Map<Version, List<Requirement>>>();
                        hostFragments.put(cap, fragments);
                    }
                    Map<Version, List<Requirement>> fragmentVersions = fragments.get(resSymName);
                    if (fragmentVersions == null)
                    {
                        fragmentVersions =
                            new TreeMap<Version, List<Requirement>>(Collections.reverseOrder());
                        fragments.put(resSymName, fragmentVersions);
                    }
                    List<Requirement> actual = fragmentVersions.get(resVersion);
                    if (actual == null)
                    {
                        actual = new ArrayList<Requirement>();
                        if (resVersion == null)
                            resVersion = new Version(0, 0, 0);
                        fragmentVersions.put(resVersion, actual);
                    }
                    actual.add(req);
                }
            }
        }

        return hostFragments;
    }

    /**
     * Removes a module from the internal data structures if it wasn't selected
     * as a fragment or a singleton. This process may cause other modules to
     * become unresolved if they depended on the module's capabilities and there
     * is no other candidate.
     *
     * @param resource the module to remove.
     * @throws ResolutionException if removing the module caused the resolve to
     * fail.
     */
    private void removeResource(Resource resource, ResolutionException ex)
        throws ResolutionException
    {
        // Add removal reason to result cache.
        m_populateResultCache.put(resource, ex);
        // Remove from dependents.
        Set<Resource> unresolvedResources = new CopyOnWriteSet<Resource>();
        remove(resource, unresolvedResources);
        // Remove dependents that failed as a result of removing revision.
        while (!unresolvedResources.isEmpty())
        {
            Iterator<Resource> it = unresolvedResources.iterator();
            resource = it.next();
            it.remove();
            remove(resource, unresolvedResources);
        }
    }

    /**
     * Removes the specified module from the internal data structures, which
     * involves removing its requirements and its capabilities. This may cause
     * other modules to become unresolved as a result.
     *
     * @param resource the module to remove.
     * @param unresolvedResources a list to containing any additional modules
     * that that became unresolved as a result of removing this module and will
     * also need to be removed.
     * @throws ResolutionException if removing the module caused the resolve to
     * fail.
     */
    private void remove(Resource resource, Set<Resource> unresolvedResources)
        throws ResolutionException
    {
        for (Requirement r : resource.getRequirements(null))
        {
            remove(r);
        }

        for (Capability c : resource.getCapabilities(null))
        {
            remove(c, unresolvedResources);
        }
    }

    /**
     * Removes a requirement from the internal data structures.
     *
     * @param req the requirement to remove.
     */
    private void remove(Requirement req)
    {
        List<Capability> candidates = m_candidateMap.remove(req);
        if (candidates != null)
        {
            for (Capability cap : candidates)
            {
                Set<Requirement> dependents = m_dependentMap.get(cap);
                if (dependents != null)
                {
                    dependents.remove(req);
                }
            }
        }
    }

    /**
     * Removes a capability from the internal data structures. This may cause
     * other modules to become unresolved as a result.
     *
     * @param c the capability to remove.
     * @param unresolvedResources a list to containing any additional modules
     * that that became unresolved as a result of removing this module and will
     * also need to be removed.
     * @throws ResolutionException if removing the module caused the resolve to
     * fail.
     */
    private void remove(Capability c, Set<Resource> unresolvedResources)
        throws ResolutionException
    {
        Set<Requirement> dependents = m_dependentMap.remove(c);
        if (dependents != null)
        {
            for (Requirement r : dependents)
            {
                List<Capability> candidates = m_candidateMap.get(r);
                candidates.remove(c);
                if (candidates.isEmpty())
                {
                    m_candidateMap.remove(r);
                    if (!Util.isOptional(r))
                    {
                        String msg = "Unable to resolve " + r.getResource()
                            + ": missing requirement " + r;
                        m_populateResultCache.put(
                            r.getResource(),
                            new ResolutionException(msg, null, Collections.singleton(r)));
                        unresolvedResources.add(r.getResource());
                    }
                }
            }
        }
    }

    /**
     * Creates a copy of the Candidates object. This is used for creating
     * permutations when package space conflicts are discovered.
     *
     * @return copy of this Candidates object.
     */
    public Candidates copy()
    {
        return new Candidates(
                m_mandatoryResources,
                m_dependentMap.deepClone(),
                m_candidateMap.deepClone(),
                m_allWrappedHosts,
                m_populateResultCache,
                m_fragmentsPresent,
                m_validOnDemandResources,
                m_subtitutableMap,
                m_path.deepClone());
    }

    public void dump(ResolveContext rc)
    {
        // Create set of all revisions from requirements.
        Set<Resource> resources = new CopyOnWriteSet<Resource>();
<<<<<<< HEAD
        for (Entry<Requirement, CopyOnWriteList<Capability>> entry
=======
        for (Entry<Requirement, List<Capability>> entry
>>>>>>> 3c3a5a4e
            : m_candidateMap.entrySet())
        {
            resources.add(entry.getKey().getResource());
        }
        // Now dump the revisions.
        System.out.println("=== BEGIN CANDIDATE MAP ===");
        for (Resource resource : resources)
        {
            Wiring wiring = rc.getWirings().get(resource);
            System.out.println("  " + resource
                + " (" + ((wiring != null) ? "RESOLVED)" : "UNRESOLVED)"));
            List<Requirement> reqs = (wiring != null)
                ? wiring.getResourceRequirements(null)
                : resource.getRequirements(null);
            for (Requirement req : reqs)
            {
                List<Capability> candidates = m_candidateMap.get(req);
                if ((candidates != null) && (candidates.size() > 0))
                {
                    System.out.println("    " + req + ": " + candidates);
                }
            }
            reqs = (wiring != null)
                ? Util.getDynamicRequirements(wiring.getResourceRequirements(null))
                : Util.getDynamicRequirements(resource.getRequirements(null));
            for (Requirement req : reqs)
            {
                List<Capability> candidates = m_candidateMap.get(req);
                if ((candidates != null) && (candidates.size() > 0))
                {
                    System.out.println("    " + req + ": " + candidates);
                }
            }
        }
        System.out.println("=== END CANDIDATE MAP ===");
    }

    public void permutate(Requirement req, List<Candidates> permutations)
    {
        if (!Util.isMultiple(req) && canRemoveCandidate(req))
        {
            Candidates perm = copy();
            perm.removeFirstCandidate(req);
            permutations.add(perm);
        }
    }

    public boolean canRemoveCandidate(Requirement req)
    {
        List<Capability> candidates = m_candidateMap.get(req);
        return ((candidates != null) && (candidates.size() > 1 || Util.isOptional(req)));
    }

    public void permutateIfNeeded(Requirement req, List<Candidates> permutations)
    {
        List<Capability> candidates = m_candidateMap.get(req);
        if ((candidates != null) && (candidates.size() > 1))
        {
            // Check existing permutations to make sure we haven't
            // already permutated this requirement. This check for
            // duplicate permutations is simplistic. It assumes if
            // there is any permutation that contains a different
            // initial candidate for the requirement in question,
            // then it has already been permutated.
            boolean permutated = false;
            for (Candidates existingPerm : permutations)
            {
                List<Capability> existingPermCands = existingPerm.m_candidateMap.get(req);
                if (existingPermCands != null && !existingPermCands.get(0).equals(candidates.get(0)))
                {
                    permutated = true;
<<<<<<< HEAD
=======
                    break;
>>>>>>> 3c3a5a4e
                }
            }
            // If we haven't already permutated the existing
            // import, do so now.
            if (!permutated)
            {
                permutate(req, permutations);
            }
        }
    }

}<|MERGE_RESOLUTION|>--- conflicted
+++ resolved
@@ -21,6 +21,8 @@
 import java.util.ArrayList;
 import java.util.Collection;
 import java.util.Collections;
+import java.util.HashMap;
+import java.util.HashSet;
 import java.util.Iterator;
 import java.util.LinkedHashMap;
 import java.util.List;
@@ -34,10 +36,7 @@
 import org.apache.felix.resolver.util.OpenHashMap;
 import org.apache.felix.resolver.util.OpenHashMapList;
 import org.apache.felix.resolver.util.OpenHashMapSet;
-<<<<<<< HEAD
 import org.apache.felix.resolver.util.ShadowList;
-=======
->>>>>>> 3c3a5a4e
 import org.osgi.framework.Version;
 import org.osgi.framework.namespace.HostNamespace;
 import org.osgi.framework.namespace.IdentityNamespace;
@@ -105,23 +104,13 @@
      */
     public Candidates(Map<Resource, Boolean> validOnDemandResources)
     {
-<<<<<<< HEAD
         m_mandatoryResources = new HashSet<Resource>();
         m_dependentMap = new OpenHashMapSet<Capability, Requirement>();
         m_candidateMap = new OpenHashMapList<Requirement, Capability>();
         m_allWrappedHosts = new HashMap<Resource, WrappedResource>();
-        m_populateResultCache = new HashMap<Resource, Object>();
-        m_validOnDemandResources = validOnDemandResources;
-        m_subtitutableMap = new HashMap<Capability, Requirement>();
-=======
-        m_mandatoryResources = new CopyOnWriteSet<Resource>();
-        m_dependentMap = new OpenHashMapSet<Capability, Requirement>();
-        m_candidateMap = new OpenHashMapList<Requirement, Capability>();
-        m_allWrappedHosts = new OpenHashMap<Resource, WrappedResource>();
         m_populateResultCache = new LinkedHashMap<Resource, Object>();
         m_validOnDemandResources = validOnDemandResources;
         m_subtitutableMap = new LinkedHashMap<Capability, Requirement>();
->>>>>>> 3c3a5a4e
         m_path = new OpenHashMapSet<Requirement, Capability>(3);
     }
 
@@ -262,11 +251,7 @@
 
             // Create a local map for populating candidates first, just in case
             // the revision is not resolvable.
-<<<<<<< HEAD
             localCandidateMap = new HashMap<Requirement, List<Capability>>();
-=======
-            localCandidateMap = new OpenHashMap<Requirement, List<Capability>>();
->>>>>>> 3c3a5a4e
 
             // Create a modifiable list of the revision's requirements.
             remainingReqs = new ArrayList<Requirement>(resource.getRequirements(null));
@@ -637,7 +622,7 @@
             {
                 if (fragmentCands == null)
                 {
-                    fragmentCands = new CopyOnWriteSet<Capability>();
+                    fragmentCands = new HashSet<Capability>();
                 }
                 fragmentCands.add(candCap);
             }
@@ -764,14 +749,7 @@
         }
 
         // Record the candidates.
-<<<<<<< HEAD
         m_candidateMap.put(req, new CopyOnWriteList<Capability>(candidates));
-=======
-        if (!(candidates instanceof CopyOnWriteList)) {
-            candidates = new CopyOnWriteList<Capability>(candidates);
-        }
-        m_candidateMap.put(req, candidates);
->>>>>>> 3c3a5a4e
     }
 
     /**
@@ -841,11 +819,7 @@
             m_candidateMap.remove(req);
         }
         // Update resolution path
-<<<<<<< HEAD
         CopyOnWriteSet<Capability> capPath = m_path.get(req);
-=======
-        Set<Capability> capPath = m_path.get(req);
->>>>>>> 3c3a5a4e
         if (capPath == null) {
             capPath = new CopyOnWriteSet<Capability>();
             m_path.put(req, capPath);
@@ -858,11 +832,7 @@
         List<Capability> l = m_candidateMap.get(req);
         l.removeAll(caps);
         // Update resolution path
-<<<<<<< HEAD
         CopyOnWriteSet<Capability> capPath = m_path.get(req);
-=======
-        Set<Capability> capPath = m_path.get(req);
->>>>>>> 3c3a5a4e
         if (capPath == null) {
             capPath = new CopyOnWriteSet<Capability>();
             m_path.put(req, capPath);
@@ -1105,13 +1075,8 @@
     private Map<Capability, Map<String, Map<Version, List<Requirement>>>> populateDependents()
     {
         Map<Capability, Map<String, Map<Version, List<Requirement>>>> hostFragments =
-<<<<<<< HEAD
             new HashMap<Capability, Map<String, Map<Version, List<Requirement>>>>();
         for (Entry<Requirement, CopyOnWriteList<Capability>> entry : m_candidateMap.entrySet())
-=======
-            new OpenHashMap<Capability, Map<String, Map<Version, List<Requirement>>>>();
-        for (Entry<Requirement, List<Capability>> entry : m_candidateMap.entrySet())
->>>>>>> 3c3a5a4e
         {
             Requirement req = entry.getKey();
             List<Capability> caps = entry.getValue();
@@ -1135,7 +1100,7 @@
                     Map<String, Map<Version, List<Requirement>>> fragments = hostFragments.get(cap);
                     if (fragments == null)
                     {
-                        fragments = new OpenHashMap<String, Map<Version, List<Requirement>>>();
+                        fragments = new HashMap<String, Map<Version, List<Requirement>>>();
                         hostFragments.put(cap, fragments);
                     }
                     Map<Version, List<Requirement>> fragmentVersions = fragments.get(resSymName);
@@ -1177,7 +1142,7 @@
         // Add removal reason to result cache.
         m_populateResultCache.put(resource, ex);
         // Remove from dependents.
-        Set<Resource> unresolvedResources = new CopyOnWriteSet<Resource>();
+        Set<Resource> unresolvedResources = new HashSet<Resource>();
         remove(resource, unresolvedResources);
         // Remove dependents that failed as a result of removing revision.
         while (!unresolvedResources.isEmpty())
@@ -1298,11 +1263,7 @@
     {
         // Create set of all revisions from requirements.
         Set<Resource> resources = new CopyOnWriteSet<Resource>();
-<<<<<<< HEAD
         for (Entry<Requirement, CopyOnWriteList<Capability>> entry
-=======
-        for (Entry<Requirement, List<Capability>> entry
->>>>>>> 3c3a5a4e
             : m_candidateMap.entrySet())
         {
             resources.add(entry.getKey().getResource());
@@ -1374,10 +1335,6 @@
                 if (existingPermCands != null && !existingPermCands.get(0).equals(candidates.get(0)))
                 {
                     permutated = true;
-<<<<<<< HEAD
-=======
-                    break;
->>>>>>> 3c3a5a4e
                 }
             }
             // If we haven't already permutated the existing
